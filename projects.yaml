--- conflicted
+++ resolved
@@ -445,14 +445,11 @@
     url: https://www.npmjs.com/package/yup
     gh_url: https://github.com/jquense/yup
     reason: 7+ years of history, over 2M weekly downloads on npm
-<<<<<<< HEAD
+  - name: Unmanic
+    gh_url: https://github.com/Unmanic/unmanic
   - name: n8n
     url: https://n8n.io/
     gh_url: https://github.com/n8n-io/n8n
-=======
-  - name: Unmanic
-    gh_url: https://github.com/Unmanic/unmanic
->>>>>>> 2b4669b9
 
   # Non-GitHub projects below, manually updated
 
