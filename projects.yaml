---
# To add a project to ZeroVer, simply add an entry to the projects
# list below. If after reading the directions, more help is needed,
# simply open an issue and we'll get that project added.
#
# An entry can consist of a name, GitHub url (without trailing slash),
# and reason, with the rest of the data pulled in from the API, so long
# as the project follows normal release tagging conventions.
#
# For non-GitHub projects, check out the manually-populated entries at
# the bottom of the list for the data format. Note that current ZeroVer
# and past ZeroVer projects have slightly different formats.


projects:
  # GitHub projects are at the top for convenience
  # Up-to-date details are filled in automatically by tools/gen_entry_json.py
  - name: semver (Rust)
    gh_url: https://github.com/steveklabnik/semver
    reason: The irony.  # kudos to David R. MacIver
  - name: dep (Go)
    gh_url: https://github.com/golang/dep
    reason: "Official dependency management tool from Golang. To quote the first line of the readme, 'dep is safe for production use.'"
  - name: Apache Kafka
    gh_url: https://github.com/apache/kafka
  - name: Minikube
    gh_url: https://github.com/kubernetes/minikube
    reason: Official kubernetes project with a logo, but no major release.
  - name: Arrow (Python)
    gh_url: https://github.com/crsmithdev/arrow
  - name: NeoVIM
    gh_url: https://github.com/neovim/neovim
  - name: Tor
    gh_url: https://github.com/torproject/tor
    url: https://blog.torproject.org/
  - name: Home Assistant
    gh_url: https://github.com/home-assistant/home-assistant
  - name: Vala
    gh_url: https://github.com/GNOME/vala
  - name: Onion
    gh_url: https://github.com/davidmoreno/onion
  - name: Nim
    gh_url: https://github.com/nim-lang/Nim
  - name: Windows Terminal
    url: https://www.microsoft.com/en-ca/p/windows-terminal-preview/9n0dx20hk701
    gh_url: https://github.com/microsoft/terminal
  - name: Bitcoin
    gh_url: https://github.com/bitcoin/bitcoin
    # first_release_date: 2009-01-12
  - name: Caddy
    gh_url: https://github.com/caddyserver/caddy
  - name: Werkzeug
    gh_url: https://github.com/pallets/werkzeug
    reason: Depended on by Flask and many other web frameworks.
  - name: docutils
    gh_url: https://github.com/docutils-mirror/docutils
    reason: Depended on by Sphinx and most of the content on ReadTheDocs. The reference implementation of ReStructuredText, the inspiration for Markdown.
  - name: Cython
    gh_url: https://github.com/cython/cython
  - name: TOML
    gh_url: https://github.com/toml-lang/toml
  - name: Flask
    gh_url: https://github.com/pallets/flask
  - name: datadogpy
    gh_url: https://github.com/DataDog/datadogpy
    reason: Part of a paid product.
  - name: SciPy
    gh_url: https://github.com/scipy/scipy
    emeritus: true
  - name: Pandas
    gh_url: https://github.com/pandas-dev/pandas
  - name: Wheel
    gh_url: https://github.com/pypa/wheel
    reason: Depended on by production Python deployments everywhere.
  - name: PyTorch
    gh_url: https://github.com/pytorch/pytorch
  - name: HTTPie
    gh_url: https://github.com/jakubroztocil/httpie
  - name: scikit-learn
    gh_url: https://github.com/scikit-learn/scikit-learn
  - name: certbot
    gh_url: https://github.com/certbot/certbot
  - name: sshuttle
    gh_url: https://github.com/sshuttle/sshuttle
  - name: Theano
    gh_url: https://github.com/Theano/Theano
    emeritus: true
  - name: Bokeh
    gh_url: https://github.com/bokeh/bokeh
  - name: Magic Wormhole
    gh_url: https://github.com/warner/magic-wormhole
  - name: docopt
    gh_url: https://github.com/docopt/docopt
  - name: httpbin
    gh_url: https://github.com/kennethreitz/httpbin
  - name: bottle.py
    gh_url: https://github.com/bottlepy/bottle
  - name: rq
    gh_url: https://github.com/rq/rq
  - name: hugo
    gh_url: https://github.com/gohugoio/hugo
  - name: drone
    gh_url: https://github.com/drone/drone
  - name: HashiCorp Terraform
    gh_url: https://github.com/hashicorp/terraform
  - name: HashiCorp Nomad
    gh_url: https://github.com/hashicorp/nomad
  - name: HashiCorp Vault
    gh_url: https://github.com/hashicorp/vault
  - name: xhyve
    gh_url: https://github.com/mist64/xhyve
  - name: zeal
    gh_url: https://github.com/zealdocs/zeal
  - name: html5lib-python
    gh_url: https://github.com/html5lib/html5lib-python
    emeritus: true
  - name: MyPy
    gh_url: https://github.com/python/mypy
  - name: asn1crypto
    gh_url: https://github.com/wbond/asn1crypto
    reason: Depended on by pyca/cryptography
  - name: Orc (liborc)
    url: https://cgit.freedesktop.org/gstreamer/orc
    gh_url: https://github.com/GStreamer/orc
    reason: Depended on by Ubuntu and other free desktop operating systems
  - name: Gephi
    gh_url: https://github.com/gephi/gephi
  - name: vim-airline
    gh_url: https://github.com/vim-airline/vim-airline
  - name: Julia
    gh_url: https://github.com/JuliaLang/julia
  - name: Flatpak
    gh_url: https://github.com/flatpak/flatpak
  - name: Meson Build System
    gh_url: https://github.com/mesonbuild/meson
  - name: zsh-completions
    gh_url: https://github.com/zsh-users/zsh-completions
  - name: Wekan
    gh_url: https://github.com/wekan/wekan
  - name: runc
    gh_url: https://github.com/opencontainers/runc
  - name: MechanicalSoup
    gh_url: https://github.com/MechanicalSoup/MechanicalSoup
  - name: Sway Window Manager
    gh_url: https://github.com/swaywm/sway
  - name: ProsodyIM
    gh_url: https://github.com/bjc/prosody
    url: https://prosody.im/
  - name: Pilosa
    gh_url: https://github.com/pilosa/pilosa
    url: https://www.pilosa.com/
  - name: fail2ban
    gh_url: https://github.com/fail2ban/fail2ban
  - name: qtile
    gh_url: https://github.com/qtile/qtile
  - name: autokey
    gh_url: https://github.com/autokey/autokey
  - name: ClamAV Antivirus
    gh_url: https://github.com/Cisco-Talos/clamav-devel
  - name: bup
    gh_url: https://github.com/bup/bup
  - name: You-Get
    gh_url: https://github.com/soimort/you-get
  - name: Ramda
    gh_url: https://github.com/ramda/ramda
  - name: dateparser
    gh_url: https://github.com/scrapinghub/dateparser
  - name: kubectx
    gh_url: https://github.com/ahmetb/kubectx
  - name: rollup
    gh_url: https://github.com/rollup/rollup
  - name: Music Player Daemon (mpd)
    url: https://www.musicpd.org/
    gh_url: https://github.com/MusicPlayerDaemon/MPD
  - name: wkhtmltopdf
    url: https://wkhtmltopdf.org/
    gh_url: https://github.com/wkhtmltopdf/wkhtmltopdf
  - name: VS Code C/C++ extension
    url: https://marketplace.visualstudio.com/items?itemName=ms-vscode.cpptools
    gh_url: https://github.com/microsoft/vscode-cpptools
    reason: Created by Microsoft and with almost 8 million installs, this is the standard extension you want if working with C or C++ in VS Code.
  - name: pywinauto
    url: http://pywinauto.github.io/
    gh_url: https://github.com/pywinauto/pywinauto
  - name: React
    url: https://reactjs.org
    first_release_version: v0.3.0
    gh_url: https://github.com/facebook/react
    emeritus: true
  - name: Rake
    gh_url: https://github.com/ruby/rake
    emeritus: true
    reason: The pioneer of the zero-to-double-digits jump.
  - name: Chocolatey
    url: https://chocolatey.org/
    gh_url: https://github.com/chocolatey/choco
  - name: Perkeep
    gh_url: https://github.com/perkeep/perkeep
  - name: asn1c
    gh_url: https://github.com/vlm/asn1c
  - name: React Native
    gh_url: https://github.com/facebook/react-native
  - name: PHPStan
    gh_url: https://github.com/phpstan/phpstan
  - name: Nuitka
    url: https://nuitka.net/
    gh_url: https://github.com/Nuitka/Nuitka
  - name: StreamEx
    gh_url: https://github.com/amaembo/streamex
  - name: 3proxy
    gh_url: https://github.com/z3APA3A/3proxy
  - name: Flow
    gh_url: https://github.com/facebook/flow
  - name: GoReleaser
    gh_url: https://github.com/goreleaser/goreleaser
  - name: JaCoCo
    gh_url: https://github.com/jacoco/jacoco
  - name: iodine
    gh_url: https://github.com/yarrick/iodine
  - name: foreman
    gh_url: https://github.com/ddollar/foreman
  - name: axios
    gh_url: https://github.com/axios/axios
  - name: Pry
    gh_url: https://github.com/pry/pry
  - name: Forge
    gh_url: https://github.com/digitalbazaar/forge
  - name: Stellarium
    gh_url: https://github.com/Stellarium/stellarium
  - name: Teeworlds
    url: https://teeworlds.com/
    gh_url: https://github.com/teeworlds/teeworlds
  - name: Numba
    url: https://numba.pydata.org
    gh_url: https://github.com/numba/numba
    reason: Widely used throughout the PyData and Python scientific computing ecosystems.
  - name: Semgrep
    url: https://semgrep.dev/
    gh_url: https://github.com/returntocorp/semgrep

  # Non-GitHub projects below, manually updated

  - name: ASCEND
    repo_url: http://code.ascend4.org/ascend/trunk/
    wp_url: https://en.wikipedia.org/wiki/ASCEND
    url: http://ascend4.org/Main_Page
    first_release_date: 1978-06-01
    first_release_version: 0.0.1
    latest_release_date: 2012-12-13
    latest_release_version: 0.9.8
  - name: Dash
    url: https://git.kernel.org/pub/scm/utils/dash/dash.git
    first_release_date: 1997-06-19T09:29:16
    first_release_version: 0.3.1
    latest_release_date: 2016-09-23T14:51:58
    latest_release_version: 0.5.9.1
  - name: Inkscape
    url: https://launchpad.net/inkscape
    emeritus: true
    first_release_date: 2000-09-01
    first_release_version: 0.16  # sodipodi cvs import according to changelog
    first_nonzv_release_date: 2020-05-01
    last_zv_release_version: 0.92.5
  - name: Compiz
    first_release_date: 2006-05-22
    latest_release_date: 2016-11-11
    latest_release_version: 0.9.13.1
    url: https://launchpad.net/compiz
  - name: distlib
    first_release_version: 0.1.0
    first_release_date: 2013-03-02
    latest_release_version: 0.2.6
    latest_release_date: 2017-10-28
    url: https://bitbucket.org/pypa/distlib
    reason: Depended on by pypa/pip
  - name: OpenSSL
    url: https://github.com/openssl/openssl
    star_count: 6706  # release name convention is weird, hardcode counts 2018-03-31
    release_count_zv: 51  # technically only counts til 1.0 by date (2010). 0.9.8zh was the last 0ver and came out in 2015.
    emeritus: true
    first_release_date: 1998-12-23
    first_release_version: 0.9.1
    last_zv_release_version: 0.9.8n
    first_nonzv_release_date: 2010-03-29
  - name: Factorio
    url: https://factorio.com/
    emeritus: true
    first_release_date: 2012-12-24
    first_release_version: 0.1.0
    latest_release_version:  1.0.0
    latest_release_date: 2020-08-14
    first_nonzv_release_date: 2020-08-14
    last_zv_release_version: 0.18.47
    reason: Popular, for-profit game.
  - name: pg (Ruby)
    url: https://rubygems.org/gems/pg
    first_release_version: 0.7.9.2008.01.28
    first_release_date: 2008-01-26
    last_zv_release_version: 0.21.0
    first_nonzv_release_date: 2017-06-13
    release_count_zv: 123
    reason: Leading library for connecting Ruby to Postgres
    emeritus: true
  - name: PuTTY
    url: https://www.chiark.greenend.org.uk/~sgtatham/putty/
    first_release_version: 0.43beta
    first_release_date: 1999-01-08
    latest_release_version: 0.70
    latest_release_date: 2017-07-04T19:29:54
    reason: Probably the most popular SSH client in Windows history
  - name: MAME
    url: https://github.com/mamedev/mame
    wp_url: https://en.wikipedia.org/wiki/MAME
    star_count: 2796
    first_release_version: 0.1
    first_release_date: 1997-02-05
    latest_release_version: 0.196
    latest_release_date: 2018-03-28
    release_count: 196
    release_count_zv: 196
  - name: slrn  # thanks hynek
    url: http://slrn.sourceforge.net/
    wp_url: https://en.wikipedia.org/wiki/Slrn
    first_release_date: 1994-08-13  # https://sourceforge.net/p/slrn/mailman/message/6405527/
    first_release_version: 0.1.0.0
    latest_release_date: 2016-10-23
    latest_release_version: 1.0.3
    last_zv_release_version: 0.9.9p1
    first_nonzv_release_date: 2012-12-21
    emeritus: true
    release_count: 71  # changelog_text.count('\nChanges since 0')
  - name: Dwarf Fortress
    url: http://www.bay12games.com/dwarves/
    first_release_date: 2006-08-08
    first_release_version: 0.21.93.19a
    latest_release_date: 2018-04-01
    latest_release_version: 0.44.09
    release_count: 142  # appx, based on df wiki release history
  - name: "Cataclysm: Dark Days Ahead"
    url: https://cataclysmdda.org
    # gh_url: https://github.com/CleverRaven/Cataclysm-DDA  # gh is returning tags out of order
    reason: Immensely popular cross-platform open-source game under continuous development for 6 years.
    first_release_version: 0.1
    first_release_date: 2013-02-26
    latest_release_version: 0.C
    latest_release_date: 2015-03-19
    release_count: 15
    release_count_zv: 15
    star_count: 1775
  - name: Window Maker
    url: https://windowmaker.org/
    wp_url: https://en.wikipedia.org/wiki/Window_Maker
    first_release_date: 1997-01-01  # exact date unknown
    first_release_version: 0.0.3
    latest_release_version: 0.95.8
    latest_release_date: 2017-03-11
    release_count: 92
  - name: ReactOS
    url: https://www.reactos.org/
    _gh_url: https://github.com/reactos/reactos  # underscore prefix prevents overriding data below
    reason: A free Windows-compatible Operating System
    first_release_version: 0.0.7
    first_release_date: 1996-01-23
    latest_release_version: 0.4.9
    latest_release_date: 2018-07-23
    release_count: 55  # ignore github saying >250 releases, ~80% of them are some kind of weird backup non-releases
    release_count_zv: 55
    star_count: 4912
<<<<<<< HEAD
  - name: OpenStreetMap API/website
    url: https://openstreetmap.org/
    wp_url: https://en.wikipedia.org/wiki/OpenStreetMap
    _gh_url: https://github.com/openstreetmap/openstreetmap-website  # Dosen't use releases on GitHub
    reason: "Open map data used almost anywhere there's a non-Google map."
    first_release_version: 0.3
    first_release_date: 2004-8-9
    latest_release_version: 0.6 February 2021  # See https://wiki.openstreetmap.org/wiki/API_v0.6#Semantic_versioning
    latest_release_date: 2021-02
    release_count: 14  # 0.3 → 0.6 and then the dated changes to 0.6
=======
  - name: three.js
    url: https://threejs.org/
    _gh_url: https://github.com/mrdoob/three.js
    first_release_version: 0.1  # github releases are r1-r130
    first_release_date: 2013-07-03T11:49:48
    latest_release_version: 0.130
    latest_release_date: 2021-07-05T18:49:30
    release_count: 130
    release_count_zc: 130
  - name: google-api-client (ruby)
    reason: official ruby REST client for Google API's
    url: https://rubygems.org/gems/google-api-client/
    _gh_url: https://github.com/googleapis/google-api-ruby-client
    first_release_version: 0.1.0 
    first_release_date: 2010-10-14
    latest_release_version: 0.53.0 
    latest_release_date: 2021-01-18
    release_count: 201
    star_count: 2400
>>>>>>> 121be149
<|MERGE_RESOLUTION|>--- conflicted
+++ resolved
@@ -366,7 +366,6 @@
     release_count: 55  # ignore github saying >250 releases, ~80% of them are some kind of weird backup non-releases
     release_count_zv: 55
     star_count: 4912
-<<<<<<< HEAD
   - name: OpenStreetMap API/website
     url: https://openstreetmap.org/
     wp_url: https://en.wikipedia.org/wiki/OpenStreetMap
@@ -375,9 +374,8 @@
     first_release_version: 0.3
     first_release_date: 2004-8-9
     latest_release_version: 0.6 February 2021  # See https://wiki.openstreetmap.org/wiki/API_v0.6#Semantic_versioning
-    latest_release_date: 2021-02
+    latest_release_date: 2021-02-01
     release_count: 14  # 0.3 → 0.6 and then the dated changes to 0.6
-=======
   - name: three.js
     url: https://threejs.org/
     _gh_url: https://github.com/mrdoob/three.js
@@ -396,5 +394,4 @@
     latest_release_version: 0.53.0 
     latest_release_date: 2021-01-18
     release_count: 201
-    star_count: 2400
->>>>>>> 121be149
+    star_count: 2400