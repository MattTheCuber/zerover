--- conflicted
+++ resolved
@@ -392,18 +392,10 @@
     latest_release_date: 2021-07-05T18:49:30
     release_count: 130
     release_count_zc: 130
-<<<<<<< HEAD
   - name: LocalStack
     url: https://localstack.cloud
     _gh_url: https://github.com/localstack/localstack
-    reason: large community, 250k+ daily Docker pulls
-    first_release_version: 0.1.0
-    first_release_date: 2017-06-01
-    latest_release_version: 0.12.16
-    latest_release_date: 2021-07-31
-    release_count: 95
-    star_count: 31.7k
-=======
+    reason: 250k+ daily Docker pulls in 2021
   - name: yup
     url: https://www.npmjs.com/package/yup
     _gh_url: https://github.com/jquense/yup
@@ -417,4 +409,3 @@
     latest_release_date: 2021-01-18
     release_count: 201
     star_count: 2400
->>>>>>> 04afa3bf
