--- conflicted
+++ resolved
@@ -364,17 +364,14 @@
     gh_url: https://github.com/FreeCAD/FreeCAD
     # first_release_date: 2002-10-29
     # first_release_version: 0.0.1  # this tag's not on github, commented for now (2024-02-20)
-<<<<<<< HEAD
   - name: Zola
     url: https://www.getzola.org/
     gh_url: https://github.com/getzola/zola
-=======
   - name: Hy
     gh_url: https://github.com/hylang/hy
   - name: Create
     url: https://createmod.net/
     gh_url: https://github.com/Creators-of-Create/Create
->>>>>>> 012ec655
 
   # Non-GitHub projects below, manually updated
 
