--- conflicted
+++ resolved
@@ -290,16 +290,13 @@
   - name: Pyre
     url: https://pyre-check.org
     gh_url: https://github.com/facebook/pyre-check
-<<<<<<< HEAD
   - name: Qiskit
     url: https://qiskit.org/
     gh_url: https://github.com/Qiskit/qiskit
     reason: Qiskit is the most popular quantum computing SDK according to Unitary Fund Quantum Open Source Software survey in 2022.
-=======
   - name: graphile-worker
     url: https://www.graphile.org/
     gh_url: https://github.com/graphile/worker
->>>>>>> df461aaa
 
   # Non-GitHub projects below, manually updated
 
