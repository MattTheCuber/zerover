---
# To add a project to ZeroVer, simply add an entry to the projects
# list below. If after reading the directions, more help is needed,
# simply open an issue and we'll get that project added.
#
# An entry can consist of a name, GitHub url (without trailing slash),
# and reason, with the rest of the data pulled in from the API, so long
# as the project follows normal release tagging conventions.
#
# For non-GitHub projects, check out the manually-populated entries at
# the bottom of the list for the data format. Note that current ZeroVer
# and past ZeroVer projects have slightly different formats.


projects:
  # GitHub projects are at the top for convenience
  # Up-to-date details are filled in automatically by tools/gen_entry_json.py
  - name: semver (Rust)
    gh_url: https://github.com/steveklabnik/semver
    reason: The irony.  # kudos to David R. MacIver
  - name: dep (Go)
    gh_url: https://github.com/golang/dep
    reason: "Official dependency management tool from Golang. To quote the first line of the readme, 'dep is safe for production use.'"
  - name: Apache Kafka
    gh_url: https://github.com/apache/kafka
  - name: Minikube
    gh_url: https://github.com/kubernetes/minikube
    reason: Official kubernetes project with a logo, but no major release.
  - name: Arrow (Python)
    gh_url: https://github.com/crsmithdev/arrow
  - name: NeoVIM
    gh_url: https://github.com/neovim/neovim
  - name: Tor
    gh_url: https://github.com/torproject/tor
    url: https://blog.torproject.org/
  - name: Home Assistant
    gh_url: https://github.com/home-assistant/home-assistant
  - name: Vala
    gh_url: https://github.com/GNOME/vala
  - name: Onion
    gh_url: https://github.com/davidmoreno/onion
  - name: Nim
    gh_url: https://github.com/nim-lang/Nim
  - name: Bitcoin
    gh_url: https://github.com/bitcoin/bitcoin
    # first_release_date: 2009-01-12
  - name: Caddy
    gh_url: https://github.com/mholt/caddy
  - name: Werkzeug
    gh_url: https://github.com/pallets/werkzeug
    reason: Depended on by Flask and many other web frameworks.
  - name: docutils
    gh_url: https://github.com/docutils-mirror/docutils
    reason: Depended on by Sphinx and most of the content on ReadTheDocs. The reference implementation of ReStructuredText, the inspiration for Markdown.
  - name: Cython
    gh_url: https://github.com/cython/cython
  - name: TOML
    gh_url: https://github.com/toml-lang/toml
  - name: Flask
    gh_url: https://github.com/pallets/flask
  - name: datadogpy
    gh_url: https://github.com/DataDog/datadogpy
    reason: Part of a paid product.
  - name: SciPy
    gh_url: https://github.com/scipy/scipy
    emeritus: true
  - name: Pandas
    gh_url: https://github.com/pandas-dev/pandas
  - name: Wheel
    gh_url: https://github.com/pypa/wheel
    reason: Depended on by production Python deployments everywhere.
  - name: PyTorch
    gh_url: https://github.com/pytorch/pytorch
  - name: HTTPie
    gh_url: https://github.com/jakubroztocil/httpie
  - name: scikit-learn
    gh_url: https://github.com/scikit-learn/scikit-learn
  - name: certbot
    gh_url: https://github.com/certbot/certbot
  - name: sshuttle
    gh_url: https://github.com/sshuttle/sshuttle
  - name: Theano
    gh_url: https://github.com/Theano/Theano
    emeritus: true
  - name: Bokeh
    gh_url: https://github.com/bokeh/bokeh
  - name: Magic Wormhole
    gh_url: https://github.com/warner/magic-wormhole
  - name: docopt
    gh_url: https://github.com/docopt/docopt
  - name: httpbin
    gh_url: https://github.com/kennethreitz/httpbin
  - name: bottle.py
    gh_url: https://github.com/bottlepy/bottle
  - name: rq
    gh_url: https://github.com/rq/rq
  - name: hugo
    gh_url: https://github.com/gohugoio/hugo
  - name: drone
    gh_url: https://github.com/drone/drone
  - name: HashiCorp Terraform
    gh_url: https://github.com/hashicorp/terraform
  - name: HashiCorp Nomad
    gh_url: https://github.com/hashicorp/nomad
  - name: HashiCorp Vault
    gh_url: https://github.com/hashicorp/vault
  - name: xhyve
    gh_url: https://github.com/mist64/xhyve
  - name: zeal
    gh_url: https://github.com/zealdocs/zeal
  - name: html5lib-python
    gh_url: https://github.com/html5lib/html5lib-python
    emeritus: true
  - name: MyPy
    gh_url: https://github.com/python/mypy
  - name: asn1crypto
    gh_url: https://github.com/wbond/asn1crypto
    reason: Depended on by pyca/cryptography
  - name: Orc (liborc)
    url: https://cgit.freedesktop.org/gstreamer/orc
    gh_url: https://github.com/GStreamer/orc
    reason: Depended on by Ubuntu and other free desktop operating systems
  - name: Gephi
    gh_url: https://github.com/gephi/gephi
  - name: vim-airline
    gh_url: https://github.com/vim-airline/vim-airline
  - name: Julia
    gh_url: https://github.com/JuliaLang/julia
  - name: Flatpak
    gh_url: https://github.com/flatpak/flatpak
  - name: Meson Build System
    gh_url: https://github.com/mesonbuild/meson
  - name: zsh-completions
    gh_url: https://github.com/zsh-users/zsh-completions
  - name: Wekan
    gh_url: https://github.com/wekan/wekan
  - name: runc
    gh_url: https://github.com/opencontainers/runc
  - name: MechanicalSoup
    gh_url: https://github.com/MechanicalSoup/MechanicalSoup
  - name: Sway Window Manager
    gh_url: https://github.com/swaywm/sway
  - name: ProsodyIM
    gh_url: https://github.com/bjc/prosody
    url: https://prosody.im/
  - name: Pilosa
    gh_url: https://github.com/pilosa/pilosa
    url: https://www.pilosa.com/
  - name: fail2ban
    gh_url: https://github.com/fail2ban/fail2ban
  - name: qtile
    gh_url: https://github.com/qtile/qtile
  - name: autokey
    gh_url: https://github.com/autokey/autokey
  - name: ClamAV Antivirus
    gh_url: https://github.com/Cisco-Talos/clamav-devel
  - name: bup
    gh_url: https://github.com/bup/bup
  - name: You-Get
    gh_url: https://github.com/soimort/you-get
  - name: Ramda
    gh_url: https://github.com/ramda/ramda
  - name: dateparser
    gh_url: https://github.com/scrapinghub/dateparser
  - name: kubectx
    gh_url: https://github.com/ahmetb/kubectx
  - name: rollup
    gh_url: https://github.com/rollup/rollup
  - name: Music Player Daemon (mpd)
    url: https://www.musicpd.org/
    gh_url: https://github.com/MusicPlayerDaemon/MPD
  - name: wkhtmltopdf
    url: https://wkhtmltopdf.org/
    gh_url: https://github.com/wkhtmltopdf/wkhtmltopdf
<<<<<<< HEAD
  - name: VS Code C/C++ extension
    url: https://marketplace.visualstudio.com/items?itemName=ms-vscode.cpptools
    gh_url: https://github.com/microsoft/vscode-cpptools
    reason: Created by Microsoft and with almost 8 million installs, this is the standard extension you want if working with C or C++ in VS Code.
=======
  - name: pywinauto
    url: http://pywinauto.github.io/
    gh_url: https://github.com/pywinauto/pywinauto
>>>>>>> dd25b472

  # Non-GitHub projects below, manually updated

  - name: ASCEND
    repo_url: http://code.ascend4.org/ascend/trunk/
    wp_url: https://en.wikipedia.org/wiki/ASCEND
    url: http://ascend4.org/Main_Page
    first_release_date: 1978-06-01
    first_release_version: 0.0.1
    latest_release_date: 2012-12-13
    latest_release_version: 0.9.8
  - name: Dash
    url: https://git.kernel.org/pub/scm/utils/dash/dash.git
    first_release_date: 1997-06-19T09:29:16
    first_release_version: 0.3.1
    latest_release_date: 2016-09-23T14:51:58
    latest_release_version: 0.5.9.1
  - name: Inkscape
    url: https://launchpad.net/inkscape
    first_release_date: 2000-09-01
    first_release_version: 0.16  # sodipodi cvs import according to changelog
    latest_release_date: 2018-03-11
    latest_release_version: 0.92.3
  - name: Compiz
    first_release_date: 2006-05-22
    latest_release_date: 2016-11-11
    latest_release_version: 0.9.13.1
    url: https://launchpad.net/compiz
  - name: distlib
    first_release_version: 0.1.0
    first_release_date: 2013-03-02
    latest_release_version: 0.2.6
    latest_release_date: 2017-10-28
    url: https://bitbucket.org/pypa/distlib
    reason: Depended on by pypa/pip
  - name: OpenSSL
    url: https://github.com/openssl/openssl
    star_count: 6706  # release name convention is weird, hardcode counts 2018-03-31
    release_count_zv: 51  # technically only counts til 1.0 by date (2010). 0.9.8zh was the last 0ver and came out in 2015.
    emeritus: true
    first_release_date: 1998-12-23
    first_release_version: 0.9.1
    last_zv_release_version: 0.9.8n
    last_zv_release_date: 2010-03-29
  - name: Factorio
    url: https://factorio.com/
    first_release_date: 2012-12-24
    first_release_version: 0.1.0
    latest_release_version:  0.16.36
    latest_release_date: 2018-03-22
    reason: Popular, for-profit game.
  - name: pg (Ruby)
    url: https://rubygems.org/gems/pg
    first_release_version: 0.7.9.2008.01.28
    first_release_date: 2008-01-26
    last_zv_release_version: 0.21.0
    last_zv_release_date: 2017-06-13
    release_count_zv: 123
    reason: Leading library for connecting Ruby to Postgres
    emeritus: true
  - name: PuTTY
    url: https://www.chiark.greenend.org.uk/~sgtatham/putty/
    first_release_version: 0.43beta
    first_release_date: 1999-01-08
    latest_release_version: 0.70
    latest_release_date: 2017-07-04T19:29:54
    reason: Probably the most popular SSH client in Windows history
  - name: MAME
    url: https://github.com/mamedev/mame
    wp_url: https://en.wikipedia.org/wiki/MAME
    star_count: 2796
    first_release_version: 0.1
    first_release_date: 1997-02-05
    latest_release_version: 0.196
    latest_release_date: 2018-03-28
    release_count: 196
    release_count_zv: 196
  - name: slrn  # thanks hynek
    url: http://slrn.sourceforge.net/
    wp_url: https://en.wikipedia.org/wiki/Slrn
    first_release_date: 1994-08-13  # https://sourceforge.net/p/slrn/mailman/message/6405527/
    first_release_version: 0.1.0.0
    latest_release_date: 2016-10-23
    latest_release_version: 1.0.3
    last_zv_release_version: 0.9.9p1
    last_zv_release_date: 2012-12-21
    emeritus: true
    release_count: 71  # changelog_text.count('\nChanges since 0')
  - name: Dwarf Fortress
    url: http://www.bay12games.com/dwarves/
    first_release_date: 2006-08-08
    first_release_version: 0.21.93.19a
    latest_release_date: 2018-04-01
    latest_release_version: 0.44.09
    release_count: 142  # appx, based on df wiki release history
  - name: "Cataclysm: Dark Days Ahead"
    url: https://cataclysmdda.org
    # gh_url: https://github.com/CleverRaven/Cataclysm-DDA  # gh is returning tags out of order
    reason: Immensely popular cross-platform open-source game under continuous development for 6 years.
    first_release_version: 0.1
    first_release_date: 2013-02-26
    latest_release_version: 0.C
    latest_release_date: 2015-03-19
    release_count: 15
    release_count_zv: 15
    star_count: 1775
  - name: Window Maker
    url: https://windowmaker.org/
    wp_url: https://en.wikipedia.org/wiki/Window_Maker
    first_release_date: 1997-01-01  # exact date unknown
    first_release_version: 0.0.3
    latest_release_version: 0.95.8
    latest_release_date: 2017-03-11
    release_count: 92
  - name: ReactOS
    url: https://www.reactos.org/
    _gh_url: https://github.com/reactos/reactos  # underscore prefix prevents overriding data below
    reason: A free Windows-compatible Operating System
    first_release_version: 0.0.7
    first_release_date: 1996-01-23
    latest_release_version: 0.4.9
    latest_release_date: 2018-07-23
    release_count: 55  # ignore github saying >250 releases, ~80% of them are some kind of weird backup non-releases
    release_count_zv: 55
    star_count: 4912<|MERGE_RESOLUTION|>--- conflicted
+++ resolved
@@ -172,16 +172,13 @@
   - name: wkhtmltopdf
     url: https://wkhtmltopdf.org/
     gh_url: https://github.com/wkhtmltopdf/wkhtmltopdf
-<<<<<<< HEAD
   - name: VS Code C/C++ extension
     url: https://marketplace.visualstudio.com/items?itemName=ms-vscode.cpptools
     gh_url: https://github.com/microsoft/vscode-cpptools
     reason: Created by Microsoft and with almost 8 million installs, this is the standard extension you want if working with C or C++ in VS Code.
-=======
   - name: pywinauto
     url: http://pywinauto.github.io/
     gh_url: https://github.com/pywinauto/pywinauto
->>>>>>> dd25b472
 
   # Non-GitHub projects below, manually updated
 
