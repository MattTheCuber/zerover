--- conflicted
+++ resolved
@@ -406,16 +406,13 @@
   - name: PyVista
     url: https://docs.pyvista.org/
     gh_url: https://github.com/pyvista/pyvista
-<<<<<<< HEAD
   - name: libc (Rust)
     url: https://docs.rs/libc
     gh_url: https://github.com/rust-lang/libc
     reason: libc is one of the most popular libraries for Rust programming language providing bindings to platforms' system libraries.
-=======
   - name: Metabase
     url: https://www.metabase.com/
     gh_url: https://github.com/metabase/metabase
->>>>>>> f75ac17d
 
   # Non-GitHub projects below, manually updated
 
