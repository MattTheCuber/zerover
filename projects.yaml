--- conflicted
+++ resolved
@@ -227,16 +227,13 @@
     gh_url: https://github.com/digitalbazaar/forge
   - name: Stellarium
     gh_url: https://github.com/Stellarium/stellarium
-<<<<<<< HEAD
   - name: Teeworlds
     url: https://teeworlds.com/
     gh_url: https://github.com/teeworlds/teeworlds
-=======
   - name: Numba
     url: https://numba.pydata.org
     gh_url: https://github.com/numba/numba
     reason: Widely used throughout the PyData and Python scientific computing ecosystems.
->>>>>>> 3cc902aa
 
   # Non-GitHub projects below, manually updated
 
