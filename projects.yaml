---
# To add a project to ZeroVer, simply add an entry to the projects
# list below. If after reading the directions, more help is needed,
# simply open an issue and we'll get that project added.
#
# An entry can consist of a name, GitHub url (without trailing slash),
# and reason, with the rest of the data pulled in from the API, so long
# as the project follows normal release tagging conventions.
#
# For non-GitHub projects, check out the manually-populated entries at
# the bottom of the list for the data format. Note that current ZeroVer
# and past ZeroVer projects have slightly different formats.

projects:
  # GitHub projects are at the top for convenience
  # Up-to-date details are filled in automatically by tools/gen_entry_json.py
  - name: Tactical RMM
    url: https://docs.tacticalrmm.com
    gh_url: https://github.com/amidaware/tacticalrmm
    reason: One of those forever in beta software even if it is used in critical infrastructure.
  - name: semver (Rust)
    gh_url: https://github.com/steveklabnik/semver
    reason: The irony. # kudos to David R. MacIver
  - name: dep (Go)
    gh_url: https://github.com/golang/dep
    reason: "Official dependency management tool from Golang. To quote the first line of the readme, 'dep is safe for production use.'"
  - name: Apache Kafka
    gh_url: https://github.com/apache/kafka
  - name: Minikube
    gh_url: https://github.com/kubernetes/minikube
    reason: Official kubernetes project with a logo, but no major release.
  - name: Arrow (Python)
    gh_url: https://github.com/crsmithdev/arrow
  - name: Neovim
    gh_url: https://github.com/neovim/neovim
  - name: Tor
    gh_url: https://github.com/torproject/tor
    url: https://blog.torproject.org/
  - name: Home Assistant
    gh_url: https://github.com/home-assistant/home-assistant
  - name: Vala
    gh_url: https://github.com/GNOME/vala
  - name: Onion
    gh_url: https://github.com/davidmoreno/onion
  - name: Nim
    gh_url: https://github.com/nim-lang/Nim
  - name: Windows Terminal
    url: https://www.microsoft.com/en-ca/p/windows-terminal-preview/9n0dx20hk701
    gh_url: https://github.com/microsoft/terminal
  - name: Bitcoin
    gh_url: https://github.com/bitcoin/bitcoin
    # first_release_date: 2009-01-12
  - name: Caddy
    gh_url: https://github.com/caddyserver/caddy
  - name: Werkzeug
    gh_url: https://github.com/pallets/werkzeug
    reason: Depended on by Flask and many other web frameworks.
  - name: Cython
    gh_url: https://github.com/cython/cython
  - name: TOML
    gh_url: https://github.com/toml-lang/toml
  - name: Flask
    gh_url: https://github.com/pallets/flask
  - name: datadogpy
    gh_url: https://github.com/DataDog/datadogpy
    reason: Part of a paid product.
  - name: SciPy
    gh_url: https://github.com/scipy/scipy
    emeritus: true
  - name: Pandas
    gh_url: https://github.com/pandas-dev/pandas
  - name: Wheel
    gh_url: https://github.com/pypa/wheel
    reason: Depended on by production Python deployments everywhere.
  - name: PyTorch
    gh_url: https://github.com/pytorch/pytorch
  - name: HTTPie
    gh_url: https://github.com/jakubroztocil/httpie
  - name: scikit-learn
    gh_url: https://github.com/scikit-learn/scikit-learn
  - name: certbot
    gh_url: https://github.com/certbot/certbot
  - name: sshuttle
    gh_url: https://github.com/sshuttle/sshuttle
  - name: Theano
    gh_url: https://github.com/Theano/Theano
    emeritus: true
  - name: Bokeh
    gh_url: https://github.com/bokeh/bokeh
  - name: Magic Wormhole
    gh_url: https://github.com/warner/magic-wormhole
  - name: docopt
    gh_url: https://github.com/docopt/docopt
  - name: httpbin
    gh_url: https://github.com/postmanlabs/httpbin
  - name: bottle.py
    gh_url: https://github.com/bottlepy/bottle
  - name: rq
    gh_url: https://github.com/rq/rq
  - name: hugo
    gh_url: https://github.com/gohugoio/hugo
  - name: drone
    gh_url: https://github.com/drone/drone
  - name: HashiCorp Terraform
    gh_url: https://github.com/hashicorp/terraform
  - name: HashiCorp Nomad
    gh_url: https://github.com/hashicorp/nomad
  - name: HashiCorp Vault
    gh_url: https://github.com/hashicorp/vault
  - name: xhyve
    gh_url: https://github.com/mist64/xhyve
  - name: zeal
    gh_url: https://github.com/zealdocs/zeal
  - name: html5lib-python
    gh_url: https://github.com/html5lib/html5lib-python
    emeritus: true
  - name: MyPy
    gh_url: https://github.com/python/mypy
  - name: asn1crypto
    gh_url: https://github.com/wbond/asn1crypto
    reason: Depended on by pyca/cryptography
  - name: Orc (liborc)
    url: https://cgit.freedesktop.org/gstreamer/orc
    gh_url: https://github.com/GStreamer/orc
    reason: Depended on by Ubuntu and other free desktop operating systems
  - name: Gephi
    gh_url: https://github.com/gephi/gephi
  - name: vim-airline
    gh_url: https://github.com/vim-airline/vim-airline
  - name: Julia
    gh_url: https://github.com/JuliaLang/julia
  - name: Flatpak
    gh_url: https://github.com/flatpak/flatpak
  - name: Meson Build System
    gh_url: https://github.com/mesonbuild/meson
  - name: zsh-completions
    gh_url: https://github.com/zsh-users/zsh-completions
  - name: Wekan
    gh_url: https://github.com/wekan/wekan
  - name: runc
    gh_url: https://github.com/opencontainers/runc
  - name: MechanicalSoup
    gh_url: https://github.com/MechanicalSoup/MechanicalSoup
  - name: Sway Window Manager
    gh_url: https://github.com/swaywm/sway
  - name: ProsodyIM
    gh_url: https://github.com/bjc/prosody
    url: https://prosody.im/
  - name: Pilosa
    gh_url: https://github.com/pilosa/pilosa
    url: https://www.pilosa.com/
  - name: fail2ban
    gh_url: https://github.com/fail2ban/fail2ban
  - name: qtile
    gh_url: https://github.com/qtile/qtile
  - name: autokey
    gh_url: https://github.com/autokey/autokey
  - name: ClamAV Antivirus
    gh_url: https://github.com/Cisco-Talos/clamav-devel
  - name: bup
    gh_url: https://github.com/bup/bup
  - name: You-Get
    gh_url: https://github.com/soimort/you-get
  - name: Ramda
    gh_url: https://github.com/ramda/ramda
  - name: dateparser
    gh_url: https://github.com/scrapinghub/dateparser
  - name: kubectx
    gh_url: https://github.com/ahmetb/kubectx
  - name: rollup
    gh_url: https://github.com/rollup/rollup
  - name: Music Player Daemon (mpd)
    url: https://www.musicpd.org/
    gh_url: https://github.com/MusicPlayerDaemon/MPD
  - name: wkhtmltopdf
    url: https://wkhtmltopdf.org/
    gh_url: https://github.com/wkhtmltopdf/wkhtmltopdf
  - name: VS Code C/C++ extension
    url: https://marketplace.visualstudio.com/items?itemName=ms-vscode.cpptools
    gh_url: https://github.com/microsoft/vscode-cpptools
    reason: Created by Microsoft and with almost 8 million installs, this is the standard extension you want if working with C or C++ in VS Code.
  - name: pywinauto
    url: http://pywinauto.github.io/
    gh_url: https://github.com/pywinauto/pywinauto
  - name: React
    url: https://reactjs.org
    first_release_version: v0.3.0
    gh_url: https://github.com/facebook/react
    emeritus: true
  - name: Rake
    gh_url: https://github.com/ruby/rake
    emeritus: true
    reason: The pioneer of the zero-to-double-digits jump.
  - name: Chocolatey
    url: https://chocolatey.org/
    gh_url: https://github.com/chocolatey/choco
  - name: Perkeep
    gh_url: https://github.com/perkeep/perkeep
  - name: asn1c
    gh_url: https://github.com/vlm/asn1c
  - name: React Native
    gh_url: https://github.com/facebook/react-native
  - name: PHPStan
    gh_url: https://github.com/phpstan/phpstan
  - name: Nuitka
    url: https://nuitka.net/
    gh_url: https://github.com/Nuitka/Nuitka
  - name: StreamEx
    gh_url: https://github.com/amaembo/streamex
  - name: 3proxy
    gh_url: https://github.com/z3APA3A/3proxy
  - name: Flow
    gh_url: https://github.com/facebook/flow
  - name: GoReleaser
    gh_url: https://github.com/goreleaser/goreleaser
  - name: JaCoCo
    gh_url: https://github.com/jacoco/jacoco
  - name: iodine
    gh_url: https://github.com/yarrick/iodine
  - name: foreman
    gh_url: https://github.com/ddollar/foreman
  - name: axios
    gh_url: https://github.com/axios/axios
  - name: Pry
    gh_url: https://github.com/pry/pry
  - name: Forge
    gh_url: https://github.com/digitalbazaar/forge
  - name: Stellarium
    gh_url: https://github.com/Stellarium/stellarium
  - name: xonsh
    gh_url: https://github.com/xonsh/xonsh
  - name: ccls
    gh_url: https://github.com/MaskRay/ccls
  - name: Colyseus
    gh_url: https://github.com/colyseus/colyseus
  - name: Teeworlds
    url: https://teeworlds.com/
    gh_url: https://github.com/teeworlds/teeworlds
  - name: Numba
    url: https://numba.pydata.org
    gh_url: https://github.com/numba/numba
    reason: Widely used throughout the PyData and Python scientific computing ecosystems.
  - name: Semgrep
    url: https://semgrep.dev/
    gh_url: https://github.com/returntocorp/semgrep
  - name: XMonad
    url: https://xmonad.org/
    gh_url: https://github.com/xmonad/xmonad
  - name: Datasette
    url: https://datasette.io/
    gh_url: https://github.com/simonw/datasette
  - name: Tendermint
    gh_url: https://github.com/tendermint/tendermint/
  - name: Cosmos-sdk
    gh_url: https://github.com/cosmos/cosmos-sdk
  - name: LocalStack
    url: https://localstack.cloud
    gh_url: https://github.com/localstack/localstack
    reason: 250k+ daily Docker pulls in 2021
  - name: Elm Language
    gh_url: https://github.com/elm/compiler
    reason: Two years ago, wrote, Elm 0.19.1 will be stable for quite some time. Also, Enforces SemVer at a package level, does not follow it itself.
  - name: globalid (ruby)
    gh_url: https://github.com/rails/globalid
    reason: Dependency of Rails since 2014, still 0.5.2 in 2021
  - name: winapi-rs (Rust)
    gh_url: https://github.com/retep998/winapi-rs
  - name: Paper.js
    gh_url: https://github.com/paperjs/paper.js
  - name: Knex.js
    gh_url: https://github.com/knex/knex
  - name: zoxide
    gh_url: https://github.com/ajeetdsouza/zoxide
  - name: OpenRC
    gh_url: https://github.com/OpenRC/openrc
  - name: Notary
    gh_url: https://github.com/notaryproject/notary
  - name: Enlightenment
    url: http://www.enlightenment.org/
    gh_url: https://github.com/Enlightenment/enlightenment
  - name: mpv
    gh_url: https://github.com/mpv-player/mpv
  - name: PyTransitions
    gh_url: https://github.com/pytransitions/transitions
  - name: Stylus
    url: https://stylus-lang.com/
    gh_url: https://github.com/stylus/stylus
  - name: nw.js
    gh_url: https://github.com/nwjs/nw.js
  - name: Video Speed Controller
    gh_url: https://github.com/igrigorik/videospeed
    url: https://chrome.google.com/webstore/detail/video-speed-controller/nffaoalbilbmmfgbnbgppjihopabppdk
  - name: Pyre
    url: https://pyre-check.org
    gh_url: https://github.com/facebook/pyre-check
  - name: brick/math
    gh_url: https://github.com/brick/math
  #- name: Tachiyomi
  #  url: https://tachiyomi.org/
  #  gh_url: https://github.com/tachiyomiorg/tachiyomi
  #  reason: Rewrite is supposed to release as 1.0.0, but it has been stale and in progress for several years with no finish line in sight.
  #  dead: https://tachiyomi.org/news/2024-01-13-goodbye / https://pastebin.com/ScYsKtia
  - name: Mihon
    url: https://mihon.app/
    gh_url: https://github.com/mihonapp/mihon
    reason: Spiritual succesor of Tachiyomi. As such follows its versioning convention.
  - name: python-dotenv
    url: https://github.com/theskumar/python-dotenv
    gh_url: https://github.com/theskumar/python-dotenv
    reason: 8 years under development, core part of many libraries, just got to 0.20.0
  - name: Zig
    url: https://ziglang.org
    gh_url: https://github.com/ziglang/zig
  - name: FreeCol
    url: https://www.freecol.org/
    gh_url: https://github.com/FreeCol/freecol
  - name: asdf
    gh_url: https://github.com/asdf-vm/asdf
  - name: Ruff
    gh_url: https://github.com/astral-sh/ruff
  - name: Qiskit
    url: https://qiskit.org/
    gh_url: https://github.com/Qiskit/qiskit
    reason: Qiskit is the most popular quantum computing SDK according to Unitary Fund Quantum Open Source Software survey in 2022.
  - name: graphile-worker
    url: https://www.graphile.org/
    gh_url: https://github.com/graphile/worker
  - name: Monero
    url: https://getmonero.org
    gh_url: https://github.com/monero-project/monero
  - name: MultiMC Launcher
    url: https://multimc.org/
    gh_url: https://github.com/MultiMC/Launcher
    reason: Prominent launcher for maintaining multiple instances of MineCraft.
  - name: Factor
    url: https://factorcode.org/
    gh_url: https://github.com/factor/factor
    reason: A concatenative stack-based programming language.
  - name: Tectonic
    url: https://tectonic-typesetting.github.io/
    gh_url: https://github.com/tectonic-typesetting/tectonic
    reason: A TeX distributon that has been version 0 since 2016
  - name: Flipper
    url: https://www.flippercloud.io/docs
    gh_url: https://github.com/flippercloud/flipper
    reason: The main gem for managing feature flags in Ruby with 44 million downloads.
  - name: CorsixTH
    url: https://corsixth.com
    gh_url: https://github.com/CorsixTH/CorsixTH
  - name: Apache Druid
    url: https://druid.apache.org/
    gh_url: https://github.com/apache/druid/
  - name: seaborn
    url: https://seaborn.pydata.org/
    gh_url: https://github.com/mwaskom/seaborn
  - name: Cartopy
    url: https://scitools.org.uk/cartopy/docs/latest/
    gh_url: https://github.com/SciTools/cartopy
  - name: fzf
    url: https://github.com/junegunn/fzf#table-of-contents
    gh_url: https://github.com/junegunn/fzf
    reason: fzf is probably the most famous terminal fuzzy finder
  - name: Pint
    url: https://pint.readthedocs.io
    gh_url: https://github.com/hgrecco/pint
  - name: Helmfile
    gh_url: https://github.com/helmfile/helmfile
  - name: Google Go CDK
    gh_url: https://github.com/google/go-cloud/
  - name: FreeCAD
    url: https://www.freecad.org/
    gh_url: https://github.com/FreeCAD/FreeCAD
    # first_release_date: 2002-10-29
    # first_release_version: 0.0.1  # this tag's not on github, commented for now (2024-02-20)
  - name: Haskell bytestring
    gh_url: https://github.com/haskell/bytestring
    reason: Ships with the Haskell compiler, over 8000 libraries depend on it.
    # first_release_date: ~2007, see https://github.com/mahmoud/zerover/issues/186
    # first_release_version: 0.9
  - name: Anthropic Python SDK
    gh_url: https://github.com/anthropics/anthropic-sdk-python
  - name: Excalidraw
    gh_url: https://github.com/excalidraw/excalidraw/
  - name: restic
    url: https://restic.net/
    gh_url: https://github.com/restic/restic
  - name: Zola
    url: https://www.getzola.org/
    gh_url: https://github.com/getzola/zola
  - name: Hy
    gh_url: https://github.com/hylang/hy
  - name: Create
    url: https://createmod.net/
    gh_url: https://github.com/Creators-of-Create/Create
  - name: FastAPI
    url: https://github.com/fastapi/fastapi
  - name: atlantis
    url: https://www.runatlantis.io/
    gh_url: https://github.com/runatlantis/atlantis
  - name: Fabric API
    url: https://modrinth.com/mod/fabric-api
    gh_url: https://github.com/FabricMC/fabric
  - name: Nushell
    url: https://www.nushell.sh
    gh_url: https://github.com/nushell/nushell
  - name: PyVista
    url: https://docs.pyvista.org/
    gh_url: https://github.com/pyvista/pyvista
<<<<<<< HEAD
  - name: OpenRCT2
    url: https://openrct2.io/
    gh_url: https://github.com/OpenRCT2/OpenRCT2
=======
  - name: GoodbyeDPI
    url: https://ntc.party/c/community-software/goodbyedpi
    gh_url: https://github.com/ValdikSS/GoodbyeDPI
  - name: Sodium
    gh_url: https://github.com/CaffeineMC/sodium
  - name: The Clipboard project
    url: https://getclipboard.app/
    gh_url: https://github.com/Slackadays/Clipboard
    reason: The only complete clipboard manager for the terminal.
  - name: Uncrustify
    url: http://uncrustify.sourceforge.net/
    gh_url: https://github.com/uncrustify/uncrustify
  - name: lazygit
    gh_url: https://github.com/jesseduffield/lazygit
  - name: OpenBLAS
    url: http://www.openblas.net/
    gh_url: https://github.com/OpenMathLib/OpenBLAS
  - name: libc (Rust)
    url: https://docs.rs/libc
    gh_url: https://github.com/rust-lang/libc
    reason: libc is one of the most popular libraries for Rust programming language providing bindings to platforms' system libraries.
  - name: Metabase
    url: https://www.metabase.com/
    gh_url: https://github.com/metabase/metabase
>>>>>>> 0cf10dea

  # Non-GitHub projects below, manually updated

  - name: ASCEND
    repo_url: http://code.ascend4.org/ascend/trunk/
    wp_url: https://en.wikipedia.org/wiki/ASCEND
    url: http://ascend4.org/Main_Page
    first_release_date: 1978-06-01
    first_release_version: 0.0.1
    latest_release_date: 2012-12-13
    latest_release_version: 0.9.8
  - name: Dash
    url: https://git.kernel.org/pub/scm/utils/dash/dash.git
    first_release_date: 1997-06-19T09:29:16
    first_release_version: 0.3.1
    latest_release_date: 2016-09-23T14:51:58
    latest_release_version: 0.5.9.1
  - name: docutils
    repo_url: https://github.com/docutils/docutils
    reason: Depended on by Sphinx and most of the content on ReadTheDocs. The reference implementation of ReStructuredText, the inspiration for Markdown.
    first_release_date: 2002-01-01
    first_release_version: 0.1
    latest_release_version: 0.19
    latest_release_date: 2022-07-05
  - name: Inkscape
    url: https://launchpad.net/inkscape
    emeritus: true
    first_release_date: 2000-09-01
    first_release_version: 0.16 # sodipodi cvs import according to changelog
    first_nonzv_release_date: 2020-05-01
    last_zv_release_version: 0.92.5
  - name: Compiz
    first_release_date: 2006-05-22
    latest_release_date: 2016-11-11
    latest_release_version: 0.9.13.1
    url: https://launchpad.net/compiz
  - name: distlib
    first_release_version: 0.1.0
    first_release_date: 2013-03-02
    latest_release_version: 0.2.6
    latest_release_date: 2017-10-28
    url: https://bitbucket.org/pypa/distlib
    reason: Depended on by pypa/pip
  - name: OpenSSL
    url: https://github.com/openssl/openssl
    star_count: 6706 # release name convention is weird, hardcode counts 2018-03-31
    release_count_zv: 51 # technically only counts til 1.0 by date (2010). 0.9.8zh was the last 0ver and came out in 2015.
    emeritus: true
    first_release_date: 1998-12-23
    first_release_version: 0.9.1
    last_zv_release_version: 0.9.8n
    first_nonzv_release_date: 2010-03-29
  - name: Factorio
    url: https://factorio.com/
    emeritus: true
    first_release_date: 2012-12-24
    first_release_version: 0.1.0
    latest_release_version: 1.0.0
    latest_release_date: 2020-08-14
    first_nonzv_release_date: 2020-08-14
    last_zv_release_version: 0.18.47
    reason: Popular, for-profit game.
  - name: pg (Ruby)
    url: https://rubygems.org/gems/pg
    first_release_version: 0.7.9.2008.01.28
    first_release_date: 2008-01-26
    last_zv_release_version: 0.21.0
    first_nonzv_release_date: 2017-06-13
    release_count_zv: 123
    reason: Leading library for connecting Ruby to Postgres
    emeritus: true
  - name: PuTTY
    url: https://www.chiark.greenend.org.uk/~sgtatham/putty/
    first_release_version: 0.43beta
    first_release_date: 1999-01-08
    latest_release_version: 0.82
    latest_release_date: 2024-11-27
    reason: Probably the most popular SSH client in Windows history
  - name: MAME
    url: https://github.com/mamedev/mame
    wp_url: https://en.wikipedia.org/wiki/MAME
    star_count: 6970
    first_release_version: 0.1
    first_release_date: 1997-02-05
    latest_release_version: 0.259
    latest_release_date: 2023-09-28
    release_count: 259
    release_count_zv: 259
  - name: slrn # thanks hynek
    url: http://slrn.sourceforge.net/
    wp_url: https://en.wikipedia.org/wiki/Slrn
    first_release_date: 1994-08-13 # https://sourceforge.net/p/slrn/mailman/message/6405527/
    first_release_version: 0.1.0.0
    latest_release_date: 2016-10-23
    latest_release_version: 1.0.3
    last_zv_release_version: 0.9.9p1
    first_nonzv_release_date: 2012-12-21
    emeritus: true
    release_count: 71 # changelog_text.count('\nChanges since 0')
  - name: Dwarf Fortress
    url: http://www.bay12games.com/dwarves/
    first_release_date: 2006-08-08
    first_release_version: 0.21.93.19a
    latest_release_date: 2018-04-01
    latest_release_version: 0.44.09
    release_count: 142 # appx, based on df wiki release history
  - name: "Cataclysm: Dark Days Ahead"
    url: https://cataclysmdda.org
    # gh_url: https://github.com/CleverRaven/Cataclysm-DDA  # gh is returning tags out of order
    reason: Immensely popular cross-platform open-source game under continuous development for 6 years.
    first_release_version: 0.1
    first_release_date: 2013-02-26
    latest_release_version: 0.C
    latest_release_date: 2015-03-19
    release_count: 15
    release_count_zv: 15
    star_count: 1775
  - name: Window Maker
    url: https://windowmaker.org/
    wp_url: https://en.wikipedia.org/wiki/Window_Maker
    first_release_date: 1997-01-01 # exact date unknown
    first_release_version: 0.0.3
    latest_release_version: 0.96.0
    latest_release_date: 2023-08-05
    release_count: 94
  - name: ReactOS
    url: https://www.reactos.org/
    _gh_url: https://github.com/reactos/reactos # underscore prefix prevents overriding data below
    reason: A free Windows-compatible Operating System
    first_release_version: 0.0.7
    first_release_date: 1996-01-23
    latest_release_version: 0.4.14
    latest_release_date: 2021-12-16
    release_count: 59 # ignore github saying >250 releases, ~80% of them are some kind of weird backup non-releases
    release_count_zv: 59
    star_count: 13301
  - name: OpenStreetMap API/website
    url: https://openstreetmap.org/
    wp_url: https://en.wikipedia.org/wiki/OpenStreetMap
    _gh_url: https://github.com/openstreetmap/openstreetmap-website # Dosen't use releases on GitHub
    reason: "Open map data used almost anywhere there's a non-Google map."
    first_release_version: 0.3
    first_release_date: 2004-8-9
    latest_release_version: 0.6 February 2021 # See https://wiki.openstreetmap.org/wiki/API_v0.6#Semantic_versioning
    latest_release_date: 2021-02-01
    release_count: 14 # 0.3 → 0.6 and then the dated changes to 0.6
  - name: three.js
    url: https://threejs.org/
    _gh_url: https://github.com/mrdoob/three.js
    first_release_version: 0.1 # github releases are r1-r130
    first_release_date: 2013-07-03T11:49:48
    latest_release_version: 0.130
    latest_release_date: 2021-10-04T18:49:30
    release_count: 133
    release_count_zc: 133
    star_count: 75000
  - name: yup
    url: https://www.npmjs.com/package/yup
    gh_url: https://github.com/jquense/yup
    reason: 7+ years of history, over 2M weekly downloads on npm
  - name: google-api-client (ruby)
    url: https://rubygems.org/gems/google-api-client/
    _gh_url: https://github.com/googleapis/google-api-ruby-client
    first_release_version: 0.1.0
    first_release_date: 2010-10-14
    latest_release_version: 0.53.0
    latest_release_date: 2021-01-18
    release_count: 201
    star_count: 2400
  - name: rand
    url: https://rust-random.github.io/book/
    gh_url: https://github.com/rust-random/rand
    reason: The most downloaded Rust crate
    first_release_version: 0.1.1
    first_release_date: 2015-02-03
    latest_release_version: 0.8.4
    latest_release_date: 2021-06-15
    release_count: 67
    star_count: 881
  - name: esbuild
    url: https://esbuild.github.io
    gh_url: https://github.com/evanw/esbuild
  - name: suhosin
    url: https://suhosin.org/
    _gh_url: https://github.com/sektioneins/suhosin
    first_release_version: 0.9.1
    first_release_date: 2006-09-16T00:00:00
    latest_release_version: 0.9.38
    latest_release_date: 2015-05-21T00:00:00
  - name: Pure Data
    wp_url: https://en.wikipedia.org/wiki/Pure_Data
    _gh_url: https://github.com/pure-data/pure-data/
    url: https://puredata.info/
    first_release_date: 1996-06-01
    first_release_version: 0.1
    latest_release_version: 0.52-1
    latest_release_date: 2021-12-19
  - name: XeTeX
    wp_url: https://en.wikipedia.org/wiki/XeTeX
    url: http://xetex.sourceforge.net/
    first_release_date: 2004-04-07
    first_release_version: 0.3
    latest_release_version: 0.999992
    latest_release_date: 2020-01-20
  - name: PipeWire
    wp_url: https://en.wikipedia.org/wiki/PipeWire
    url: https://pipewire.org/
    first_release_date: 2017-06-20
    first_release_version: 0.1.0
    latest_release_date: 2023-06-26
    latest_release_version: 0.3.72
  - name: gettext
    wp_url: https://en.wikipedia.org/wiki/Gettext
    url: https://www.gnu.org/software/gettext/
    first_release_date: 1987-01-01 # https://web.archive.org/web/20120323032211/http://compgroups.net/comp.unix.solaris/History-of-gettext-et-al
    first_release_version: 0.1 # earliest version still on gnu.org is 0.10.40 from 2001-09-15
    latest_release_date: 2023-06-17
    latest_release_version: 0.22
  - name: Wine
    wp_url: https://en.wikipedia.org/wiki/Wine_(software)
    url: https://www.winehq.org/
    first_release_date: 1993-06-29
    first_release_version: 0.0.2
    first_nonzv_release_date: 2008-06-17
    last_zv_release_version: 0.9.61
    emeritus: true
  - name: cargo-audit
    url: https://rustsec.org/
    first_release_date: 2017-02-27
    first_release_version: 0.1.0
    latest_release_date: 2024-02-15
    latest_release_version: 0.20.0
    # technically on github, but has a weird monorepo version tagging scheme that'll need code to handle
    # gh_url: https://github.com/rustsec/rustsec
  - name: transformers
    url: https://hackage.haskell.org/package/transformers
    repo_url: https://hub.darcs.net/ross/transformers
    first_release_date: 2009-01-05
    first_release_version: 0.0.0.0 # Now *they* understand the power of zerover.
    latest_release_date: 2023-08-01
    latest_release_version: 0.6.1.1
    release_count: 39
    reason: 11444 reverse dependencies on Hackage, including GHC itself.
  - name: Discord for Linux
    reason: A very popular communication platform with 200+ million monthly users, that has been version 0 since 2015.
    wp_url: https://en.wikipedia.org/wiki/Discord
    url: https://discord.com/api/download?platform=linux&format=tar.gz # Latest in tar.gz format
    first_release_date: 2015-05-13 # According to Wikipedia - however according the files version 0.0.1 on Linux was compiled on 2017-01-04
    first_release_version: 0.0.1 # https://stable.dl2.discordapp.net/apps/linux/0.0.1/discord-0.0.1.tar.gz
    latest_release_date: 2024-12-05 # Assuming that the latest patch notes refer to this version (https://discord.com/blog/discord-patch-notes-december-5-2024)
    latest_release_version: 0.0.77 # https://discord.com/api/download?platform=linux&format=tar.gz -> https://stable.dl2.discordapp.net/apps/linux/0.0.77/discord-0.0.77.tar.gz
    release_count: 78
  - name: Discord for OSX
    reason: A very popular communication platform with 200+ million monthly users, that has been version 0 since 2015.
    wp_url: https://en.wikipedia.org/wiki/Discord
    url: https://discord.com/api/download?platform=osx
    first_release_date: 2015-05-13 # According to Wikipedia - however according the files version 0.0.165 on OSX was compiled on 2015-03-23
    first_release_version: 0.0.165 # https://stable.dl2.discordapp.net/apps/osx/0.0.165/Discord.dmg
    latest_release_date: 2024-12-05 # Assuming that the latest patch notes refer to this version (https://discord.com/blog/discord-patch-notes-december-5-2024)
    latest_release_version: 0.0.329 # https://discord.com/api/download?platform=osx -> https://stable.dl2.discordapp.net/apps/osx/0.0.329/Discord.dmg
    release_count: 148
  - name: Thanos
    url: https://thanos.io
    repo_url: https://github.com/thanos-io/thanos
    first_release_date: 2018-05-18
    first_release_version: 0.1.0-rc.0 # https://github.com/thanos-io/thanos/releases/tag/v0.1.0-rc.0
    latest_release_date: 2023-08-01
    release_count: 122
<|MERGE_RESOLUTION|>--- conflicted
+++ resolved
@@ -406,11 +406,9 @@
   - name: PyVista
     url: https://docs.pyvista.org/
     gh_url: https://github.com/pyvista/pyvista
-<<<<<<< HEAD
   - name: OpenRCT2
     url: https://openrct2.io/
     gh_url: https://github.com/OpenRCT2/OpenRCT2
-=======
   - name: GoodbyeDPI
     url: https://ntc.party/c/community-software/goodbyedpi
     gh_url: https://github.com/ValdikSS/GoodbyeDPI
@@ -435,7 +433,6 @@
   - name: Metabase
     url: https://www.metabase.com/
     gh_url: https://github.com/metabase/metabase
->>>>>>> 0cf10dea
 
   # Non-GitHub projects below, manually updated
 
