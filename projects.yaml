--- conflicted
+++ resolved
@@ -290,11 +290,9 @@
   - name: Pyre
     url: https://pyre-check.org
     gh_url: https://github.com/facebook/pyre-check
-<<<<<<< HEAD
   - name: MultiMC
     gh_url: https://github.com/MultiMC/Launcher
     url: https://multimc.org/
-=======
   - name: brick/math
     gh_url: https://github.com/brick/math
   - name: Tachiyomi
@@ -347,7 +345,6 @@
   - name: Cartopy
     url: https://scitools.org.uk/cartopy/docs/latest/
     gh_url: https://github.com/SciTools/cartopy
->>>>>>> 7af6f7bd
 
   # Non-GitHub projects below, manually updated
 
