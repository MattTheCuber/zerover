--- conflicted
+++ resolved
@@ -602,7 +602,6 @@
     reason: 7+ years of history, over 2M weekly downloads on npm
   - name: Unmanic
     gh_url: https://github.com/Unmanic/unmanic
-<<<<<<< HEAD
   - name: OpenSSL
     gh_url: https://github.com/openssl/openssl
     emeritus: true
@@ -701,11 +700,9 @@
     url: https://distlib.readthedocs.io
     gh_url: https://github.com/pypa/distlib
     reason: Depended on by PyPA/Pip
-=======
   - name: n8n
     url: https://n8n.io/
     gh_url: https://github.com/n8n-io/n8n
->>>>>>> 9af5600c
 
   # Non-GitHub projects below, manually updated
   - name: ASCEND
