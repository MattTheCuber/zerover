---
# To add a project to ZeroVer, simply add an entry to the projects
# list below. If after reading the directions, more help is needed,
# simply open an issue and we'll get that project added.
#
# An entry can consist of a name, GitHub url (without trailing slash),
# and reason, with the rest of the data pulled in from the API, so long
# as the project follows normal release tagging conventions.
#
# For non-GitHub projects, check out the manually-populated entries at
# the bottom of the list for the data format. Note that current ZeroVer
# and past ZeroVer projects have slightly different formats.


projects:
  # GitHub projects are at the top for convenience
  # Up-to-date details are filled in automatically by tools/gen_entry_json.py
  - name: semver (Rust)
    gh_url: https://github.com/steveklabnik/semver
    reason: The irony.  # kudos to David R. MacIver
  - name: dep (Go)
    gh_url: https://github.com/golang/dep
    reason: "Official dependency management tool from Golang. To quote the first line of the readme, 'dep is safe for production use.'"
  - name: Apache Kafka
    gh_url: https://github.com/apache/kafka
  - name: Minikube
    gh_url: https://github.com/kubernetes/minikube
    reason: Official kubernetes project with a logo, but no major release.
  - name: Arrow (Python)
    gh_url: https://github.com/crsmithdev/arrow
  - name: NeoVIM
    gh_url: https://github.com/neovim/neovim
  - name: Tor
    gh_url: https://github.com/torproject/tor
    url: https://blog.torproject.org/
  - name: Home Assistant
    gh_url: https://github.com/home-assistant/home-assistant
  - name: Vala
    gh_url: https://github.com/GNOME/vala
  - name: Onion
    gh_url: https://github.com/davidmoreno/onion
  - name: Nim
    gh_url: https://github.com/nim-lang/Nim
  - name: Windows Terminal
    url: https://www.microsoft.com/en-ca/p/windows-terminal-preview/9n0dx20hk701
    gh_url: https://github.com/microsoft/terminal
  - name: Bitcoin
    gh_url: https://github.com/bitcoin/bitcoin
    # first_release_date: 2009-01-12
  - name: Caddy
    gh_url: https://github.com/caddyserver/caddy
  - name: Werkzeug
    gh_url: https://github.com/pallets/werkzeug
    reason: Depended on by Flask and many other web frameworks.
  - name: docutils
    gh_url: https://github.com/docutils-mirror/docutils
    reason: Depended on by Sphinx and most of the content on ReadTheDocs. The reference implementation of ReStructuredText, the inspiration for Markdown.
  - name: Cython
    gh_url: https://github.com/cython/cython
  - name: TOML
    gh_url: https://github.com/toml-lang/toml
  - name: Flask
    gh_url: https://github.com/pallets/flask
  - name: datadogpy
    gh_url: https://github.com/DataDog/datadogpy
    reason: Part of a paid product.
  - name: SciPy
    gh_url: https://github.com/scipy/scipy
    emeritus: true
  - name: Pandas
    gh_url: https://github.com/pandas-dev/pandas
  - name: Wheel
    gh_url: https://github.com/pypa/wheel
    reason: Depended on by production Python deployments everywhere.
  - name: PyTorch
    gh_url: https://github.com/pytorch/pytorch
  - name: HTTPie
    gh_url: https://github.com/jakubroztocil/httpie
  - name: scikit-learn
    gh_url: https://github.com/scikit-learn/scikit-learn
  - name: certbot
    gh_url: https://github.com/certbot/certbot
  - name: sshuttle
    gh_url: https://github.com/sshuttle/sshuttle
  - name: Theano
    gh_url: https://github.com/Theano/Theano
    emeritus: true
  - name: Bokeh
    gh_url: https://github.com/bokeh/bokeh
  - name: Magic Wormhole
    gh_url: https://github.com/warner/magic-wormhole
  - name: docopt
    gh_url: https://github.com/docopt/docopt
  - name: httpbin
    gh_url: https://github.com/kennethreitz/httpbin
  - name: bottle.py
    gh_url: https://github.com/bottlepy/bottle
  - name: rq
    gh_url: https://github.com/rq/rq
  - name: hugo
    gh_url: https://github.com/gohugoio/hugo
  - name: drone
    gh_url: https://github.com/drone/drone
  - name: HashiCorp Terraform
    gh_url: https://github.com/hashicorp/terraform
  - name: HashiCorp Nomad
    gh_url: https://github.com/hashicorp/nomad
  - name: HashiCorp Vault
    gh_url: https://github.com/hashicorp/vault
  - name: xhyve
    gh_url: https://github.com/mist64/xhyve
  - name: zeal
    gh_url: https://github.com/zealdocs/zeal
  - name: html5lib-python
    gh_url: https://github.com/html5lib/html5lib-python
    emeritus: true
  - name: MyPy
    gh_url: https://github.com/python/mypy
  - name: asn1crypto
    gh_url: https://github.com/wbond/asn1crypto
    reason: Depended on by pyca/cryptography
  - name: Orc (liborc)
    url: https://cgit.freedesktop.org/gstreamer/orc
    gh_url: https://github.com/GStreamer/orc
    reason: Depended on by Ubuntu and other free desktop operating systems
  - name: Gephi
    gh_url: https://github.com/gephi/gephi
  - name: vim-airline
    gh_url: https://github.com/vim-airline/vim-airline
  - name: Julia
    gh_url: https://github.com/JuliaLang/julia
  - name: Flatpak
    gh_url: https://github.com/flatpak/flatpak
  - name: Meson Build System
    gh_url: https://github.com/mesonbuild/meson
  - name: zsh-completions
    gh_url: https://github.com/zsh-users/zsh-completions
  - name: Wekan
    gh_url: https://github.com/wekan/wekan
  - name: runc
    gh_url: https://github.com/opencontainers/runc
  - name: MechanicalSoup
    gh_url: https://github.com/MechanicalSoup/MechanicalSoup
  - name: Sway Window Manager
    gh_url: https://github.com/swaywm/sway
  - name: ProsodyIM
    gh_url: https://github.com/bjc/prosody
    url: https://prosody.im/
  - name: Pilosa
    gh_url: https://github.com/pilosa/pilosa
    url: https://www.pilosa.com/
  - name: fail2ban
    gh_url: https://github.com/fail2ban/fail2ban
  - name: qtile
    gh_url: https://github.com/qtile/qtile
  - name: autokey
    gh_url: https://github.com/autokey/autokey
  - name: ClamAV Antivirus
    gh_url: https://github.com/Cisco-Talos/clamav-devel
  - name: bup
    gh_url: https://github.com/bup/bup
  - name: You-Get
    gh_url: https://github.com/soimort/you-get
  - name: Ramda
    gh_url: https://github.com/ramda/ramda
  - name: dateparser
    gh_url: https://github.com/scrapinghub/dateparser
  - name: kubectx
    gh_url: https://github.com/ahmetb/kubectx
  - name: rollup
    gh_url: https://github.com/rollup/rollup
  - name: Music Player Daemon (mpd)
    url: https://www.musicpd.org/
    gh_url: https://github.com/MusicPlayerDaemon/MPD
  - name: wkhtmltopdf
    url: https://wkhtmltopdf.org/
    gh_url: https://github.com/wkhtmltopdf/wkhtmltopdf
  - name: VS Code C/C++ extension
    url: https://marketplace.visualstudio.com/items?itemName=ms-vscode.cpptools
    gh_url: https://github.com/microsoft/vscode-cpptools
    reason: Created by Microsoft and with almost 8 million installs, this is the standard extension you want if working with C or C++ in VS Code.
  - name: pywinauto
    url: http://pywinauto.github.io/
    gh_url: https://github.com/pywinauto/pywinauto
  - name: React
    url: https://reactjs.org
    first_release_version: v0.3.0
    gh_url: https://github.com/facebook/react
    emeritus: true
  - name: Rake
    gh_url: https://github.com/ruby/rake
    emeritus: true
    reason: The pioneer of the zero-to-double-digits jump.
  - name: Chocolatey
    url: https://chocolatey.org/
    gh_url: https://github.com/chocolatey/choco
  - name: Perkeep
    gh_url: https://github.com/perkeep/perkeep
  - name: asn1c
    gh_url: https://github.com/vlm/asn1c
  - name: React Native
    gh_url: https://github.com/facebook/react-native
  - name: PHPStan
    gh_url: https://github.com/phpstan/phpstan
  - name: Nuitka
    url: https://nuitka.net/
    gh_url: https://github.com/Nuitka/Nuitka
  - name: StreamEx
    gh_url: https://github.com/amaembo/streamex
  - name: 3proxy
    gh_url: https://github.com/z3APA3A/3proxy
  - name: Flow
    gh_url: https://github.com/facebook/flow
  - name: GoReleaser
    gh_url: https://github.com/goreleaser/goreleaser
  - name: JaCoCo
    gh_url: https://github.com/jacoco/jacoco
  - name: iodine
    gh_url: https://github.com/yarrick/iodine
  - name: foreman
    gh_url: https://github.com/ddollar/foreman
  - name: axios
    gh_url: https://github.com/axios/axios
  - name: Pry
    gh_url: https://github.com/pry/pry
  - name: Forge
    gh_url: https://github.com/digitalbazaar/forge
  - name: Stellarium
    gh_url: https://github.com/Stellarium/stellarium
  - name: Teeworlds
    url: https://teeworlds.com/
    gh_url: https://github.com/teeworlds/teeworlds
  - name: Numba
    url: https://numba.pydata.org
    gh_url: https://github.com/numba/numba
    reason: Widely used throughout the PyData and Python scientific computing ecosystems.
  - name: Semgrep
    url: https://semgrep.dev/
    gh_url: https://github.com/returntocorp/semgrep
  - name: Tendermint
    gh_url: https://github.com/tendermint/tendermint/
  - name: Cosmos-sdk
    gh_url: https://github.com/cosmos/cosmos-sdk

  # Non-GitHub projects below, manually updated

  - name: ASCEND
    repo_url: http://code.ascend4.org/ascend/trunk/
    wp_url: https://en.wikipedia.org/wiki/ASCEND
    url: http://ascend4.org/Main_Page
    first_release_date: 1978-06-01
    first_release_version: 0.0.1
    latest_release_date: 2012-12-13
    latest_release_version: 0.9.8
  - name: Dash
    url: https://git.kernel.org/pub/scm/utils/dash/dash.git
    first_release_date: 1997-06-19T09:29:16
    first_release_version: 0.3.1
    latest_release_date: 2016-09-23T14:51:58
    latest_release_version: 0.5.9.1
  - name: Inkscape
    url: https://launchpad.net/inkscape
    emeritus: true
    first_release_date: 2000-09-01
    first_release_version: 0.16  # sodipodi cvs import according to changelog
    first_nonzv_release_date: 2020-05-01
    last_zv_release_version: 0.92.5
  - name: Compiz
    first_release_date: 2006-05-22
    latest_release_date: 2016-11-11
    latest_release_version: 0.9.13.1
    url: https://launchpad.net/compiz
  - name: distlib
    first_release_version: 0.1.0
    first_release_date: 2013-03-02
    latest_release_version: 0.2.6
    latest_release_date: 2017-10-28
    url: https://bitbucket.org/pypa/distlib
    reason: Depended on by pypa/pip
  - name: OpenSSL
    url: https://github.com/openssl/openssl
    star_count: 6706  # release name convention is weird, hardcode counts 2018-03-31
    release_count_zv: 51  # technically only counts til 1.0 by date (2010). 0.9.8zh was the last 0ver and came out in 2015.
    emeritus: true
    first_release_date: 1998-12-23
    first_release_version: 0.9.1
    last_zv_release_version: 0.9.8n
    first_nonzv_release_date: 2010-03-29
  - name: Factorio
    url: https://factorio.com/
    emeritus: true
    first_release_date: 2012-12-24
    first_release_version: 0.1.0
    latest_release_version:  1.0.0
    latest_release_date: 2020-08-14
    first_nonzv_release_date: 2020-08-14
    last_zv_release_version: 0.18.47
    reason: Popular, for-profit game.
  - name: pg (Ruby)
    url: https://rubygems.org/gems/pg
    first_release_version: 0.7.9.2008.01.28
    first_release_date: 2008-01-26
    last_zv_release_version: 0.21.0
    first_nonzv_release_date: 2017-06-13
    release_count_zv: 123
    reason: Leading library for connecting Ruby to Postgres
    emeritus: true
  - name: PuTTY
    url: https://www.chiark.greenend.org.uk/~sgtatham/putty/
    first_release_version: 0.43beta
    first_release_date: 1999-01-08
    latest_release_version: 0.70
    latest_release_date: 2017-07-04T19:29:54
    reason: Probably the most popular SSH client in Windows history
  - name: MAME
    url: https://github.com/mamedev/mame
    wp_url: https://en.wikipedia.org/wiki/MAME
    star_count: 2796
    first_release_version: 0.1
    first_release_date: 1997-02-05
    latest_release_version: 0.196
    latest_release_date: 2018-03-28
    release_count: 196
    release_count_zv: 196
  - name: slrn  # thanks hynek
    url: http://slrn.sourceforge.net/
    wp_url: https://en.wikipedia.org/wiki/Slrn
    first_release_date: 1994-08-13  # https://sourceforge.net/p/slrn/mailman/message/6405527/
    first_release_version: 0.1.0.0
    latest_release_date: 2016-10-23
    latest_release_version: 1.0.3
    last_zv_release_version: 0.9.9p1
    first_nonzv_release_date: 2012-12-21
    emeritus: true
    release_count: 71  # changelog_text.count('\nChanges since 0')
  - name: Dwarf Fortress
    url: http://www.bay12games.com/dwarves/
    first_release_date: 2006-08-08
    first_release_version: 0.21.93.19a
    latest_release_date: 2018-04-01
    latest_release_version: 0.44.09
    release_count: 142  # appx, based on df wiki release history
  - name: "Cataclysm: Dark Days Ahead"
    url: https://cataclysmdda.org
    # gh_url: https://github.com/CleverRaven/Cataclysm-DDA  # gh is returning tags out of order
    reason: Immensely popular cross-platform open-source game under continuous development for 6 years.
    first_release_version: 0.1
    first_release_date: 2013-02-26
    latest_release_version: 0.C
    latest_release_date: 2015-03-19
    release_count: 15
    release_count_zv: 15
    star_count: 1775
  - name: Window Maker
    url: https://windowmaker.org/
    wp_url: https://en.wikipedia.org/wiki/Window_Maker
    first_release_date: 1997-01-01  # exact date unknown
    first_release_version: 0.0.3
    latest_release_version: 0.95.8
    latest_release_date: 2017-03-11
    release_count: 92
  - name: ReactOS
    url: https://www.reactos.org/
    _gh_url: https://github.com/reactos/reactos  # underscore prefix prevents overriding data below
    reason: A free Windows-compatible Operating System
    first_release_version: 0.0.7
    first_release_date: 1996-01-23
    latest_release_version: 0.4.9
    latest_release_date: 2018-07-23
    release_count: 55  # ignore github saying >250 releases, ~80% of them are some kind of weird backup non-releases
    release_count_zv: 55
    star_count: 4912
  - name: OpenStreetMap API/website
    url: https://openstreetmap.org/
    wp_url: https://en.wikipedia.org/wiki/OpenStreetMap
    _gh_url: https://github.com/openstreetmap/openstreetmap-website  # Dosen't use releases on GitHub
    reason: "Open map data used almost anywhere there's a non-Google map."
    first_release_version: 0.3
    first_release_date: 2004-8-9
    latest_release_version: 0.6 February 2021  # See https://wiki.openstreetmap.org/wiki/API_v0.6#Semantic_versioning
    latest_release_date: 2021-02-01
    release_count: 14  # 0.3 → 0.6 and then the dated changes to 0.6
  - name: three.js
    url: https://threejs.org/
    _gh_url: https://github.com/mrdoob/three.js
    first_release_version: 0.1  # github releases are r1-r130
    first_release_date: 2013-07-03T11:49:48
    latest_release_version: 0.130
    latest_release_date: 2021-07-05T18:49:30
    release_count: 130
    release_count_zc: 130
<<<<<<< HEAD
  - name: yup
    url: https://www.npmjs.com/package/yup
    _gh_url: https://github.com/jquense/yup
    reason: +7 years of history, over 2M weekly downloads on npm
    first_release_version: 0.1.0
    first_release_date: 2014-10-18
    latest_release_version: 0.32.9
    latest_release_date: 2021-02-17
    release_count: 104
    star_count: 14.3k
=======
  - name: google-api-client (ruby)
    reason: official ruby REST client for Google API's
    url: https://rubygems.org/gems/google-api-client/
    _gh_url: https://github.com/googleapis/google-api-ruby-client
    first_release_version: 0.1.0 
    first_release_date: 2010-10-14
    latest_release_version: 0.53.0 
    latest_release_date: 2021-01-18
    release_count: 201
    star_count: 2400
>>>>>>> 62b03aa6
<|MERGE_RESOLUTION|>--- conflicted
+++ resolved
@@ -389,20 +389,11 @@
     latest_release_date: 2021-07-05T18:49:30
     release_count: 130
     release_count_zc: 130
-<<<<<<< HEAD
   - name: yup
     url: https://www.npmjs.com/package/yup
     _gh_url: https://github.com/jquense/yup
-    reason: +7 years of history, over 2M weekly downloads on npm
-    first_release_version: 0.1.0
-    first_release_date: 2014-10-18
-    latest_release_version: 0.32.9
-    latest_release_date: 2021-02-17
-    release_count: 104
-    star_count: 14.3k
-=======
+    reason: 7+ years of history, over 2M weekly downloads on npm
   - name: google-api-client (ruby)
-    reason: official ruby REST client for Google API's
     url: https://rubygems.org/gems/google-api-client/
     _gh_url: https://github.com/googleapis/google-api-ruby-client
     first_release_version: 0.1.0 
@@ -411,4 +402,3 @@
     latest_release_date: 2021-01-18
     release_count: 201
     star_count: 2400
->>>>>>> 62b03aa6
