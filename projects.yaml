--- conflicted
+++ resolved
@@ -290,12 +290,10 @@
   - name: Pyre
     url: https://pyre-check.org
     gh_url: https://github.com/facebook/pyre-check
-<<<<<<< HEAD
   - name: python-dotenv
     url: https://github.com/theskumar/python-dotenv
     gh_url: https://github.com/theskumar/python-dotenv
     reason: 8 years under development, core part of many libraries, just got to 0.20.0
-=======
   - name: Zig
     url: https://ziglang.org
     gh_url: https://github.com/ziglang/zig
@@ -338,7 +336,6 @@
   - name: Cartopy
     url: https://scitools.org.uk/cartopy/docs/latest/
     gh_url: https://github.com/SciTools/cartopy
->>>>>>> 35aa2c2b
 
   # Non-GitHub projects below, manually updated
 
