---
# To add a project to ZeroVer, simply add an entry to the projects
# list below. If after reading the directions, more help is needed,
# simply open an issue and we'll get that project added.
#
# An entry can consist of a name, GitHub url (without trailing slash),
# and reason, with the rest of the data pulled in from the API, so long
# as the project follows normal release tagging conventions.
#
# For non-GitHub projects, check out the manually-populated entries at
# the bottom of the list for the data format. Note that current ZeroVer
# and past ZeroVer projects have slightly different formats.

projects:
  # GitHub projects are at the top for convenience
  # Up-to-date details are filled in automatically by tools/gen_entry_json.py
  - name: semver (Rust)
    gh_url: https://github.com/steveklabnik/semver
    reason: The irony. # kudos to David R. MacIver
  - name: dep (Go)
    gh_url: https://github.com/golang/dep
    reason: "Official dependency management tool from Golang. To quote the first line of the readme, 'dep is safe for production use.'"
  - name: Apache Kafka
    gh_url: https://github.com/apache/kafka
  - name: Minikube
    gh_url: https://github.com/kubernetes/minikube
    reason: Official kubernetes project with a logo, but no major release.
  - name: Arrow (Python)
    gh_url: https://github.com/crsmithdev/arrow
  - name: NeoVIM
    gh_url: https://github.com/neovim/neovim
  - name: Tor
    gh_url: https://github.com/torproject/tor
    url: https://blog.torproject.org/
  - name: Home Assistant
    gh_url: https://github.com/home-assistant/home-assistant
  - name: Vala
    gh_url: https://github.com/GNOME/vala
  - name: Onion
    gh_url: https://github.com/davidmoreno/onion
  - name: Nim
    gh_url: https://github.com/nim-lang/Nim
  - name: Windows Terminal
    url: https://www.microsoft.com/en-ca/p/windows-terminal-preview/9n0dx20hk701
    gh_url: https://github.com/microsoft/terminal
  - name: Bitcoin
    gh_url: https://github.com/bitcoin/bitcoin
    # first_release_date: 2009-01-12
  - name: Caddy
    gh_url: https://github.com/caddyserver/caddy
  - name: Werkzeug
    gh_url: https://github.com/pallets/werkzeug
    reason: Depended on by Flask and many other web frameworks.
  - name: Cython
    gh_url: https://github.com/cython/cython
  - name: TOML
    gh_url: https://github.com/toml-lang/toml
  - name: Flask
    gh_url: https://github.com/pallets/flask
  - name: datadogpy
    gh_url: https://github.com/DataDog/datadogpy
    reason: Part of a paid product.
  - name: SciPy
    gh_url: https://github.com/scipy/scipy
    emeritus: true
  - name: Pandas
    gh_url: https://github.com/pandas-dev/pandas
  - name: Wheel
    gh_url: https://github.com/pypa/wheel
    reason: Depended on by production Python deployments everywhere.
  - name: PyTorch
    gh_url: https://github.com/pytorch/pytorch
  - name: HTTPie
    gh_url: https://github.com/jakubroztocil/httpie
  - name: scikit-learn
    gh_url: https://github.com/scikit-learn/scikit-learn
  - name: certbot
    gh_url: https://github.com/certbot/certbot
  - name: sshuttle
    gh_url: https://github.com/sshuttle/sshuttle
  - name: Theano
    gh_url: https://github.com/Theano/Theano
    emeritus: true
  - name: Bokeh
    gh_url: https://github.com/bokeh/bokeh
  - name: Magic Wormhole
    gh_url: https://github.com/warner/magic-wormhole
  - name: docopt
    gh_url: https://github.com/docopt/docopt
  - name: httpbin
    gh_url: https://github.com/kennethreitz/httpbin
  - name: bottle.py
    gh_url: https://github.com/bottlepy/bottle
  - name: rq
    gh_url: https://github.com/rq/rq
  - name: hugo
    gh_url: https://github.com/gohugoio/hugo
  - name: drone
    gh_url: https://github.com/drone/drone
  - name: HashiCorp Terraform
    gh_url: https://github.com/hashicorp/terraform
  - name: HashiCorp Nomad
    gh_url: https://github.com/hashicorp/nomad
  - name: HashiCorp Vault
    gh_url: https://github.com/hashicorp/vault
  - name: xhyve
    gh_url: https://github.com/mist64/xhyve
  - name: zeal
    gh_url: https://github.com/zealdocs/zeal
  - name: html5lib-python
    gh_url: https://github.com/html5lib/html5lib-python
    emeritus: true
  - name: MyPy
    gh_url: https://github.com/python/mypy
  - name: asn1crypto
    gh_url: https://github.com/wbond/asn1crypto
    reason: Depended on by pyca/cryptography
  - name: Orc (liborc)
    url: https://cgit.freedesktop.org/gstreamer/orc
    gh_url: https://github.com/GStreamer/orc
    reason: Depended on by Ubuntu and other free desktop operating systems
  - name: Gephi
    gh_url: https://github.com/gephi/gephi
  - name: vim-airline
    gh_url: https://github.com/vim-airline/vim-airline
  - name: Julia
    gh_url: https://github.com/JuliaLang/julia
  - name: Flatpak
    gh_url: https://github.com/flatpak/flatpak
  - name: Meson Build System
    gh_url: https://github.com/mesonbuild/meson
  - name: zsh-completions
    gh_url: https://github.com/zsh-users/zsh-completions
  - name: Wekan
    gh_url: https://github.com/wekan/wekan
  - name: runc
    gh_url: https://github.com/opencontainers/runc
  - name: MechanicalSoup
    gh_url: https://github.com/MechanicalSoup/MechanicalSoup
  - name: Sway Window Manager
    gh_url: https://github.com/swaywm/sway
  - name: ProsodyIM
    gh_url: https://github.com/bjc/prosody
    url: https://prosody.im/
  - name: Pilosa
    gh_url: https://github.com/pilosa/pilosa
    url: https://www.pilosa.com/
  - name: fail2ban
    gh_url: https://github.com/fail2ban/fail2ban
  - name: qtile
    gh_url: https://github.com/qtile/qtile
  - name: autokey
    gh_url: https://github.com/autokey/autokey
  - name: ClamAV Antivirus
    gh_url: https://github.com/Cisco-Talos/clamav-devel
  - name: bup
    gh_url: https://github.com/bup/bup
  - name: You-Get
    gh_url: https://github.com/soimort/you-get
  - name: Ramda
    gh_url: https://github.com/ramda/ramda
  - name: dateparser
    gh_url: https://github.com/scrapinghub/dateparser
  - name: kubectx
    gh_url: https://github.com/ahmetb/kubectx
  - name: rollup
    gh_url: https://github.com/rollup/rollup
  - name: Music Player Daemon (mpd)
    url: https://www.musicpd.org/
    gh_url: https://github.com/MusicPlayerDaemon/MPD
  - name: wkhtmltopdf
    url: https://wkhtmltopdf.org/
    gh_url: https://github.com/wkhtmltopdf/wkhtmltopdf
  - name: VS Code C/C++ extension
    url: https://marketplace.visualstudio.com/items?itemName=ms-vscode.cpptools
    gh_url: https://github.com/microsoft/vscode-cpptools
    reason: Created by Microsoft and with almost 8 million installs, this is the standard extension you want if working with C or C++ in VS Code.
  - name: pywinauto
    url: http://pywinauto.github.io/
    gh_url: https://github.com/pywinauto/pywinauto
  - name: React
    url: https://reactjs.org
    first_release_version: v0.3.0
    gh_url: https://github.com/facebook/react
    emeritus: true
  - name: Rake
    gh_url: https://github.com/ruby/rake
    emeritus: true
    reason: The pioneer of the zero-to-double-digits jump.
  - name: Chocolatey
    url: https://chocolatey.org/
    gh_url: https://github.com/chocolatey/choco
  - name: Perkeep
    gh_url: https://github.com/perkeep/perkeep
  - name: asn1c
    gh_url: https://github.com/vlm/asn1c
  - name: React Native
    gh_url: https://github.com/facebook/react-native
  - name: PHPStan
    gh_url: https://github.com/phpstan/phpstan
  - name: Nuitka
    url: https://nuitka.net/
    gh_url: https://github.com/Nuitka/Nuitka
  - name: StreamEx
    gh_url: https://github.com/amaembo/streamex
  - name: 3proxy
    gh_url: https://github.com/z3APA3A/3proxy
  - name: Flow
    gh_url: https://github.com/facebook/flow
  - name: GoReleaser
    gh_url: https://github.com/goreleaser/goreleaser
  - name: JaCoCo
    gh_url: https://github.com/jacoco/jacoco
  - name: iodine
    gh_url: https://github.com/yarrick/iodine
  - name: foreman
    gh_url: https://github.com/ddollar/foreman
  - name: axios
    gh_url: https://github.com/axios/axios
  - name: Pry
    gh_url: https://github.com/pry/pry
  - name: Forge
    gh_url: https://github.com/digitalbazaar/forge
  - name: Stellarium
    gh_url: https://github.com/Stellarium/stellarium
  - name: xonsh
    gh_url: https://github.com/xonsh/xonsh
  - name: ccls
    gh_url: https://github.com/MaskRay/ccls
  - name: Colyseus
    gh_url: https://github.com/colyseus/colyseus
  - name: Teeworlds
    url: https://teeworlds.com/
    gh_url: https://github.com/teeworlds/teeworlds
  - name: Numba
    url: https://numba.pydata.org
    gh_url: https://github.com/numba/numba
    reason: Widely used throughout the PyData and Python scientific computing ecosystems.
  - name: Semgrep
    url: https://semgrep.dev/
    gh_url: https://github.com/returntocorp/semgrep
  - name: XMonad
    url: https://xmonad.org/
    gh_url: https://github.com/xmonad/xmonad
  - name: Datasette
    url: https://datasette.io/
    gh_url: https://github.com/simonw/datasette
  - name: Tendermint
    gh_url: https://github.com/tendermint/tendermint/
  - name: Cosmos-sdk
    gh_url: https://github.com/cosmos/cosmos-sdk
  - name: LocalStack
    url: https://localstack.cloud
    gh_url: https://github.com/localstack/localstack
    reason: 250k+ daily Docker pulls in 2021
  - name: Elm Language
    gh_url: https://github.com/elm/compiler
    reason: Two years ago, wrote, Elm 0.19.1 will be stable for quite some time. Also, Enforces SemVer at a package level, does not follow it itself.
  - name: globalid (ruby)
    gh_url: https://github.com/rails/globalid
    reason: Dependency of Rails since 2014, still 0.5.2 in 2021
  - name: winapi-rs (Rust)
    gh_url: https://github.com/retep998/winapi-rs
  - name: Paper.js
    gh_url: https://github.com/paperjs/paper.js
  - name: Knex.js
    gh_url: https://github.com/knex/knex
  - name: zoxide
    gh_url: https://github.com/ajeetdsouza/zoxide
  - name: OpenRC
    gh_url: https://github.com/OpenRC/openrc
  - name: Notary
    gh_url: https://github.com/notaryproject/notary
  - name: Enlightenment
    url: http://www.enlightenment.org/
    gh_url: https://github.com/Enlightenment/enlightenment
  - name: mpv
    gh_url: https://github.com/mpv-player/mpv
  - name: PyTransitions
    gh_url: https://github.com/pytransitions/transitions
  - name: Stylus
    url: https://stylus-lang.com/
    gh_url: https://github.com/stylus/stylus
  - name: nw.js
    gh_url: https://github.com/nwjs/nw.js
  - name: Video Speed Controller
    gh_url: https://github.com/igrigorik/videospeed
    url: https://chrome.google.com/webstore/detail/video-speed-controller/nffaoalbilbmmfgbnbgppjihopabppdk
  - name: Pyre
    url: https://pyre-check.org
    gh_url: https://github.com/facebook/pyre-check
  - name: brick/math
    gh_url: https://github.com/brick/math
  #- name: Tachiyomi
  #  url: https://tachiyomi.org/
  #  gh_url: https://github.com/tachiyomiorg/tachiyomi
  #  reason: Rewrite is supposed to release as 1.0.0, but it has been stale and in progress for several years with no finish line in sight.
  #  dead: https://tachiyomi.org/news/2024-01-13-goodbye / https://pastebin.com/ScYsKtia
  - name: Mihon
    url: https://mihon.app/
    gh_url: https://github.com/mihonapp/mihon
    reason: Spiritual succesor of Tachiyomi. As such follows its versioning convention.
  - name: python-dotenv
    url: https://github.com/theskumar/python-dotenv
    gh_url: https://github.com/theskumar/python-dotenv
    reason: 8 years under development, core part of many libraries, just got to 0.20.0
  - name: Zig
    url: https://ziglang.org
    gh_url: https://github.com/ziglang/zig
  - name: FreeCol
    url: https://www.freecol.org/
    gh_url: https://github.com/FreeCol/freecol
  - name: asdf
    gh_url: https://github.com/asdf-vm/asdf
  - name: Ruff
    gh_url: https://github.com/astral-sh/ruff
  - name: Qiskit
    url: https://qiskit.org/
    gh_url: https://github.com/Qiskit/qiskit
    reason: Qiskit is the most popular quantum computing SDK according to Unitary Fund Quantum Open Source Software survey in 2022.
  - name: graphile-worker
    url: https://www.graphile.org/
    gh_url: https://github.com/graphile/worker
  - name: Monero
    url: https://getmonero.org
    gh_url: https://github.com/monero-project/monero
  - name: MultiMC Launcher
    url: https://multimc.org/
    gh_url: https://github.com/MultiMC/Launcher
    reason: Prominent launcher for maintaining multiple instances of MineCraft.
  - name: Factor
    url: https://factorcode.org/
    gh_url: https://github.com/factor/factor
    reason: A concatenative stack-based programming language.
  - name: Flipper
    url: https://www.flippercloud.io/docs
    gh_url: https://github.com/flippercloud/flipper
    reason: The main gem for managing feature flags in Ruby with 44 million downloads.
  - name: CorsixTH
    url: https://corsixth.com
    gh_url: https://github.com/CorsixTH/CorsixTH
  - name: Apache Druid
    url: https://druid.apache.org/
    gh_url: https://github.com/apache/druid/
  - name: seaborn
    url: https://seaborn.pydata.org/
    gh_url: https://github.com/mwaskom/seaborn
  - name: Cartopy
    url: https://scitools.org.uk/cartopy/docs/latest/
    gh_url: https://github.com/SciTools/cartopy
  - name: fzf
    url: https://github.com/junegunn/fzf#table-of-contents
    gh_url: https://github.com/junegunn/fzf
    reason: fzf is probably the most famous terminal fuzzy finder
  - name: Pint
    url: https://pint.readthedocs.io
    gh_url: https://github.com/hgrecco/pint
  - name: Helmfile
    gh_url: https://github.com/helmfile/helmfile
  - name: Google Go CDK
    gh_url: https://github.com/google/go-cloud/
  - name: FreeCAD
    url: https://www.freecad.org/
    gh_url: https://github.com/FreeCAD/FreeCAD
    # first_release_date: 2002-10-29
    # first_release_version: 0.0.1  # this tag's not on github, commented for now (2024-02-20)
<<<<<<< HEAD
  - name: Hy
    gh_url: https://github.com/hylang/hy
=======
  - name: Create
    url: https://createmod.net/
    gh_url: https://github.com/Creators-of-Create/Create
>>>>>>> b1de25c8

  # Non-GitHub projects below, manually updated

  - name: ASCEND
    repo_url: http://code.ascend4.org/ascend/trunk/
    wp_url: https://en.wikipedia.org/wiki/ASCEND
    url: http://ascend4.org/Main_Page
    first_release_date: 1978-06-01
    first_release_version: 0.0.1
    latest_release_date: 2012-12-13
    latest_release_version: 0.9.8
  - name: Dash
    url: https://git.kernel.org/pub/scm/utils/dash/dash.git
    first_release_date: 1997-06-19T09:29:16
    first_release_version: 0.3.1
    latest_release_date: 2016-09-23T14:51:58
    latest_release_version: 0.5.9.1
  - name: docutils
    repo_url: https://github.com/docutils/docutils
    reason: Depended on by Sphinx and most of the content on ReadTheDocs. The reference implementation of ReStructuredText, the inspiration for Markdown.
    first_release_date: 2002-01-01
    first_release_version: 0.1
    latest_release_version: 0.19
    latest_release_date: 2022-07-05
  - name: Inkscape
    url: https://launchpad.net/inkscape
    emeritus: true
    first_release_date: 2000-09-01
    first_release_version: 0.16 # sodipodi cvs import according to changelog
    first_nonzv_release_date: 2020-05-01
    last_zv_release_version: 0.92.5
  - name: Compiz
    first_release_date: 2006-05-22
    latest_release_date: 2016-11-11
    latest_release_version: 0.9.13.1
    url: https://launchpad.net/compiz
  - name: distlib
    first_release_version: 0.1.0
    first_release_date: 2013-03-02
    latest_release_version: 0.2.6
    latest_release_date: 2017-10-28
    url: https://bitbucket.org/pypa/distlib
    reason: Depended on by pypa/pip
  - name: OpenSSL
    url: https://github.com/openssl/openssl
    star_count: 6706 # release name convention is weird, hardcode counts 2018-03-31
    release_count_zv: 51 # technically only counts til 1.0 by date (2010). 0.9.8zh was the last 0ver and came out in 2015.
    emeritus: true
    first_release_date: 1998-12-23
    first_release_version: 0.9.1
    last_zv_release_version: 0.9.8n
    first_nonzv_release_date: 2010-03-29
  - name: Factorio
    url: https://factorio.com/
    emeritus: true
    first_release_date: 2012-12-24
    first_release_version: 0.1.0
    latest_release_version: 1.0.0
    latest_release_date: 2020-08-14
    first_nonzv_release_date: 2020-08-14
    last_zv_release_version: 0.18.47
    reason: Popular, for-profit game.
  - name: pg (Ruby)
    url: https://rubygems.org/gems/pg
    first_release_version: 0.7.9.2008.01.28
    first_release_date: 2008-01-26
    last_zv_release_version: 0.21.0
    first_nonzv_release_date: 2017-06-13
    release_count_zv: 123
    reason: Leading library for connecting Ruby to Postgres
    emeritus: true
  - name: PuTTY
    url: https://www.chiark.greenend.org.uk/~sgtatham/putty/
    first_release_version: 0.43beta
    first_release_date: 1999-01-08
    latest_release_version: 0.70
    latest_release_date: 2017-07-04T19:29:54
    reason: Probably the most popular SSH client in Windows history
  - name: MAME
    url: https://github.com/mamedev/mame
    wp_url: https://en.wikipedia.org/wiki/MAME
    star_count: 6970
    first_release_version: 0.1
    first_release_date: 1997-02-05
    latest_release_version: 0.259
    latest_release_date: 2023-09-28
    release_count: 259
    release_count_zv: 259
  - name: slrn # thanks hynek
    url: http://slrn.sourceforge.net/
    wp_url: https://en.wikipedia.org/wiki/Slrn
    first_release_date: 1994-08-13 # https://sourceforge.net/p/slrn/mailman/message/6405527/
    first_release_version: 0.1.0.0
    latest_release_date: 2016-10-23
    latest_release_version: 1.0.3
    last_zv_release_version: 0.9.9p1
    first_nonzv_release_date: 2012-12-21
    emeritus: true
    release_count: 71 # changelog_text.count('\nChanges since 0')
  - name: Dwarf Fortress
    url: http://www.bay12games.com/dwarves/
    first_release_date: 2006-08-08
    first_release_version: 0.21.93.19a
    latest_release_date: 2018-04-01
    latest_release_version: 0.44.09
    release_count: 142 # appx, based on df wiki release history
  - name: "Cataclysm: Dark Days Ahead"
    url: https://cataclysmdda.org
    # gh_url: https://github.com/CleverRaven/Cataclysm-DDA  # gh is returning tags out of order
    reason: Immensely popular cross-platform open-source game under continuous development for 6 years.
    first_release_version: 0.1
    first_release_date: 2013-02-26
    latest_release_version: 0.C
    latest_release_date: 2015-03-19
    release_count: 15
    release_count_zv: 15
    star_count: 1775
  - name: Window Maker
    url: https://windowmaker.org/
    wp_url: https://en.wikipedia.org/wiki/Window_Maker
    first_release_date: 1997-01-01 # exact date unknown
    first_release_version: 0.0.3
    latest_release_version: 0.96.0
    latest_release_date: 2023-08-05
    release_count: 94
  - name: ReactOS
    url: https://www.reactos.org/
    _gh_url: https://github.com/reactos/reactos # underscore prefix prevents overriding data below
    reason: A free Windows-compatible Operating System
    first_release_version: 0.0.7
    first_release_date: 1996-01-23
    latest_release_version: 0.4.14
    latest_release_date: 2021-12-16
    release_count: 59 # ignore github saying >250 releases, ~80% of them are some kind of weird backup non-releases
    release_count_zv: 59
    star_count: 13301
  - name: OpenStreetMap API/website
    url: https://openstreetmap.org/
    wp_url: https://en.wikipedia.org/wiki/OpenStreetMap
    _gh_url: https://github.com/openstreetmap/openstreetmap-website # Dosen't use releases on GitHub
    reason: "Open map data used almost anywhere there's a non-Google map."
    first_release_version: 0.3
    first_release_date: 2004-8-9
    latest_release_version: 0.6 February 2021 # See https://wiki.openstreetmap.org/wiki/API_v0.6#Semantic_versioning
    latest_release_date: 2021-02-01
    release_count: 14 # 0.3 → 0.6 and then the dated changes to 0.6
  - name: three.js
    url: https://threejs.org/
    _gh_url: https://github.com/mrdoob/three.js
    first_release_version: 0.1 # github releases are r1-r130
    first_release_date: 2013-07-03T11:49:48
    latest_release_version: 0.130
    latest_release_date: 2021-10-04T18:49:30
    release_count: 133
    release_count_zc: 133
    star_count: 75000
  - name: yup
    url: https://www.npmjs.com/package/yup
    gh_url: https://github.com/jquense/yup
    reason: 7+ years of history, over 2M weekly downloads on npm
  - name: google-api-client (ruby)
    url: https://rubygems.org/gems/google-api-client/
    _gh_url: https://github.com/googleapis/google-api-ruby-client
    first_release_version: 0.1.0
    first_release_date: 2010-10-14
    latest_release_version: 0.53.0
    latest_release_date: 2021-01-18
    release_count: 201
    star_count: 2400
  - name: rand
    url: https://rust-random.github.io/book/
    gh_url: https://github.com/rust-random/rand
    reason: The most downloaded Rust crate
    first_release_version: 0.1.1
    first_release_date: 2015-02-03
    latest_release_version: 0.8.4
    latest_release_date: 2021-06-15
    release_count: 67
    star_count: 881
  - name: esbuild
    url: https://esbuild.github.io
    gh_url: https://github.com/evanw/esbuild
  - name: suhosin
    url: https://suhosin.org/
    _gh_url: https://github.com/sektioneins/suhosin
    first_release_version: 0.9.1
    first_release_date: 2006-09-16T00:00:00
    latest_release_version: 0.9.38
    latest_release_date: 2015-05-21T00:00:00
  - name: Pure Data
    wp_url: https://en.wikipedia.org/wiki/Pure_Data
    _gh_url: https://github.com/pure-data/pure-data/
    url: https://puredata.info/
    first_release_date: 1996-06-01
    first_release_version: 0.1
    latest_release_version: 0.52-1
    latest_release_date: 2021-12-19
  - name: XeTeX
    wp_url: https://en.wikipedia.org/wiki/XeTeX
    url: http://xetex.sourceforge.net/
    first_release_date: 2004-04-07
    first_release_version: 0.3
    latest_release_version: 0.999992
    latest_release_date: 2020-01-20
  - name: PipeWire
    wp_url: https://en.wikipedia.org/wiki/PipeWire
    url: https://pipewire.org/
    first_release_date: 2017-06-20
    first_release_version: 0.1.0
    latest_release_date: 2023-06-26
    latest_release_version: 0.3.72
  - name: gettext
    wp_url: https://en.wikipedia.org/wiki/Gettext
    url: https://www.gnu.org/software/gettext/
    first_release_date: 1987-01-01 # https://web.archive.org/web/20120323032211/http://compgroups.net/comp.unix.solaris/History-of-gettext-et-al
    first_release_version: 0.1 # earliest version still on gnu.org is 0.10.40 from 2001-09-15
    latest_release_date: 2023-06-17
    latest_release_version: 0.22
  - name: Wine
    wp_url: https://en.wikipedia.org/wiki/Wine_(software)
    url: https://www.winehq.org/
    first_release_date: 1993-06-29
    first_release_version: 0.0.2
    first_nonzv_release_date: 2008-06-17
    last_zv_release_version: 0.9.61
    emeritus: true<|MERGE_RESOLUTION|>--- conflicted
+++ resolved
@@ -364,14 +364,11 @@
     gh_url: https://github.com/FreeCAD/FreeCAD
     # first_release_date: 2002-10-29
     # first_release_version: 0.0.1  # this tag's not on github, commented for now (2024-02-20)
-<<<<<<< HEAD
   - name: Hy
     gh_url: https://github.com/hylang/hy
-=======
   - name: Create
     url: https://createmod.net/
     gh_url: https://github.com/Creators-of-Create/Create
->>>>>>> b1de25c8
 
   # Non-GitHub projects below, manually updated
 
