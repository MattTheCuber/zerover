---
# To add a project to ZeroVer, simply add an entry to the projects
# list below. If after reading the directions, more help is needed,
# simply open an issue and we'll get that project added.
#
# An entry can consist of a name, GitHub url (without trailing slash),
# and reason, with the rest of the data pulled in from the API, so long
# as the project follows normal release tagging conventions.
#
# For non-GitHub projects, check out the manually-populated entries at
# the bottom of the list for the data format. Note that current ZeroVer
# and past ZeroVer projects have slightly different formats.

projects:
  # GitHub projects are at the top for convenience
  # Up-to-date details are filled in automatically by tools/gen_entry_json.py
  - name: Tactical RMM
    url: https://docs.tacticalrmm.com
    gh_url: https://github.com/amidaware/tacticalrmm
    reason: One of those forever in beta software even if it is used in critical infrastructure.
  - name: semver (Rust)
    gh_url: https://github.com/steveklabnik/semver
    reason: The irony. # kudos to David R. MacIver
  - name: dep (Go)
    gh_url: https://github.com/golang/dep
    reason: "Official dependency management tool from Golang. To quote the first line of the readme, 'dep is safe for production use.'"
  - name: Apache Kafka
    gh_url: https://github.com/apache/kafka
  - name: Minikube
    gh_url: https://github.com/kubernetes/minikube
    reason: Official kubernetes project with a logo, but no major release.
  - name: Arrow (Python)
    gh_url: https://github.com/crsmithdev/arrow
  - name: Neovim
    gh_url: https://github.com/neovim/neovim
  - name: Tor
    gh_url: https://github.com/torproject/tor
    url: https://blog.torproject.org/
  - name: Home Assistant
    gh_url: https://github.com/home-assistant/home-assistant
  - name: Vala
    gh_url: https://github.com/GNOME/vala
  - name: Onion
    gh_url: https://github.com/davidmoreno/onion
  - name: Nim
    gh_url: https://github.com/nim-lang/Nim
  - name: Windows Terminal
    url: https://www.microsoft.com/en-ca/p/windows-terminal-preview/9n0dx20hk701
    gh_url: https://github.com/microsoft/terminal
  - name: Bitcoin
    gh_url: https://github.com/bitcoin/bitcoin
    # first_release_date: 2009-01-12
  - name: Caddy
    gh_url: https://github.com/caddyserver/caddy
  - name: Werkzeug
    gh_url: https://github.com/pallets/werkzeug
    reason: Depended on by Flask and many other web frameworks.
  - name: Cython
    gh_url: https://github.com/cython/cython
  - name: TOML
    gh_url: https://github.com/toml-lang/toml
  - name: Flask
    gh_url: https://github.com/pallets/flask
  - name: datadogpy
    gh_url: https://github.com/DataDog/datadogpy
    reason: Part of a paid product.
  - name: SciPy
    gh_url: https://github.com/scipy/scipy
    emeritus: true
  - name: Pandas
    gh_url: https://github.com/pandas-dev/pandas
  - name: Wheel
    gh_url: https://github.com/pypa/wheel
    reason: Depended on by production Python deployments everywhere.
  - name: PyTorch
    gh_url: https://github.com/pytorch/pytorch
  - name: HTTPie
    gh_url: https://github.com/jakubroztocil/httpie
  - name: scikit-learn
    gh_url: https://github.com/scikit-learn/scikit-learn
  - name: certbot
    gh_url: https://github.com/certbot/certbot
  - name: sshuttle
    gh_url: https://github.com/sshuttle/sshuttle
  - name: Theano
    gh_url: https://github.com/Theano/Theano
    emeritus: true
  - name: Bokeh
    gh_url: https://github.com/bokeh/bokeh
  - name: Magic Wormhole
    gh_url: https://github.com/warner/magic-wormhole
  - name: docopt
    gh_url: https://github.com/docopt/docopt
  - name: httpbin
    gh_url: https://github.com/postmanlabs/httpbin
  - name: bottle.py
    gh_url: https://github.com/bottlepy/bottle
  - name: rq
    gh_url: https://github.com/rq/rq
  - name: hugo
    gh_url: https://github.com/gohugoio/hugo
  - name: drone
    gh_url: https://github.com/drone/drone
  - name: HashiCorp Terraform
    gh_url: https://github.com/hashicorp/terraform
  - name: HashiCorp Nomad
    gh_url: https://github.com/hashicorp/nomad
  - name: HashiCorp Vault
    gh_url: https://github.com/hashicorp/vault
  - name: xhyve
    gh_url: https://github.com/mist64/xhyve
  - name: zeal
    gh_url: https://github.com/zealdocs/zeal
  - name: html5lib-python
    gh_url: https://github.com/html5lib/html5lib-python
    emeritus: true
  - name: MyPy
    gh_url: https://github.com/python/mypy
  - name: asn1crypto
    gh_url: https://github.com/wbond/asn1crypto
    reason: Depended on by pyca/cryptography
  - name: Orc (liborc)
    url: https://cgit.freedesktop.org/gstreamer/orc
    gh_url: https://github.com/GStreamer/orc
    reason: Depended on by Ubuntu and other free desktop operating systems
  - name: Gephi
    gh_url: https://github.com/gephi/gephi
  - name: vim-airline
    gh_url: https://github.com/vim-airline/vim-airline
  - name: Julia
    gh_url: https://github.com/JuliaLang/julia
  - name: Flatpak
    gh_url: https://github.com/flatpak/flatpak
  - name: Meson Build System
    gh_url: https://github.com/mesonbuild/meson
  - name: zsh-completions
    gh_url: https://github.com/zsh-users/zsh-completions
  - name: Wekan
    gh_url: https://github.com/wekan/wekan
  - name: runc
    gh_url: https://github.com/opencontainers/runc
  - name: MechanicalSoup
    gh_url: https://github.com/MechanicalSoup/MechanicalSoup
  - name: Sway Window Manager
    gh_url: https://github.com/swaywm/sway
  - name: ProsodyIM
    gh_url: https://github.com/bjc/prosody
    url: https://prosody.im/
  - name: Pilosa
    gh_url: https://github.com/pilosa/pilosa
    url: https://www.pilosa.com/
  - name: fail2ban
    gh_url: https://github.com/fail2ban/fail2ban
  - name: qtile
    gh_url: https://github.com/qtile/qtile
  - name: autokey
    gh_url: https://github.com/autokey/autokey
  - name: ClamAV Antivirus
    gh_url: https://github.com/Cisco-Talos/clamav-devel
  - name: bup
    gh_url: https://github.com/bup/bup
  - name: You-Get
    gh_url: https://github.com/soimort/you-get
  - name: Ramda
    gh_url: https://github.com/ramda/ramda
  - name: dateparser
    gh_url: https://github.com/scrapinghub/dateparser
  - name: kubectx
    gh_url: https://github.com/ahmetb/kubectx
  - name: rollup
    gh_url: https://github.com/rollup/rollup
  - name: Music Player Daemon (mpd)
    url: https://www.musicpd.org/
    gh_url: https://github.com/MusicPlayerDaemon/MPD
  - name: wkhtmltopdf
    url: https://wkhtmltopdf.org/
    gh_url: https://github.com/wkhtmltopdf/wkhtmltopdf
  - name: VS Code C/C++ extension
    url: https://marketplace.visualstudio.com/items?itemName=ms-vscode.cpptools
    gh_url: https://github.com/microsoft/vscode-cpptools
    reason: Created by Microsoft and with almost 8 million installs, this is the standard extension you want if working with C or C++ in VS Code.
  - name: pywinauto
    url: http://pywinauto.github.io/
    gh_url: https://github.com/pywinauto/pywinauto
  - name: React
    url: https://reactjs.org
    first_release_version: v0.3.0
    gh_url: https://github.com/facebook/react
    emeritus: true
  - name: Rake
    gh_url: https://github.com/ruby/rake
    emeritus: true
    reason: The pioneer of the zero-to-double-digits jump.
  - name: Chocolatey
    url: https://chocolatey.org/
    gh_url: https://github.com/chocolatey/choco
  - name: Perkeep
    gh_url: https://github.com/perkeep/perkeep
  - name: asn1c
    gh_url: https://github.com/vlm/asn1c
  - name: React Native
    gh_url: https://github.com/facebook/react-native
  - name: PHPStan
    gh_url: https://github.com/phpstan/phpstan
  - name: Nuitka
    url: https://nuitka.net/
    gh_url: https://github.com/Nuitka/Nuitka
  - name: StreamEx
    gh_url: https://github.com/amaembo/streamex
  - name: 3proxy
    gh_url: https://github.com/z3APA3A/3proxy
  - name: Flow
    gh_url: https://github.com/facebook/flow
  - name: GoReleaser
    gh_url: https://github.com/goreleaser/goreleaser
  - name: JaCoCo
    gh_url: https://github.com/jacoco/jacoco
  - name: iodine
    gh_url: https://github.com/yarrick/iodine
  - name: foreman
    gh_url: https://github.com/ddollar/foreman
  - name: axios
    gh_url: https://github.com/axios/axios
  - name: Pry
    gh_url: https://github.com/pry/pry
  - name: Forge
    gh_url: https://github.com/digitalbazaar/forge
  - name: Stellarium
    gh_url: https://github.com/Stellarium/stellarium
  - name: xonsh
    gh_url: https://github.com/xonsh/xonsh
  - name: ccls
    gh_url: https://github.com/MaskRay/ccls
  - name: Colyseus
    gh_url: https://github.com/colyseus/colyseus
  - name: Teeworlds
    url: https://teeworlds.com/
    gh_url: https://github.com/teeworlds/teeworlds
  - name: Numba
    url: https://numba.pydata.org
    gh_url: https://github.com/numba/numba
    reason: Widely used throughout the PyData and Python scientific computing ecosystems.
  - name: Semgrep
    url: https://semgrep.dev/
    gh_url: https://github.com/returntocorp/semgrep
  - name: XMonad
    url: https://xmonad.org/
    gh_url: https://github.com/xmonad/xmonad
  - name: Datasette
    url: https://datasette.io/
    gh_url: https://github.com/simonw/datasette
  - name: Tendermint
    gh_url: https://github.com/tendermint/tendermint/
  - name: Cosmos-sdk
    gh_url: https://github.com/cosmos/cosmos-sdk
  - name: LocalStack
    url: https://localstack.cloud
    gh_url: https://github.com/localstack/localstack
    reason: 250k+ daily Docker pulls in 2021
  - name: Elm Language
    gh_url: https://github.com/elm/compiler
    reason: Two years ago, wrote, Elm 0.19.1 will be stable for quite some time. Also, Enforces SemVer at a package level, does not follow it itself.
  - name: globalid (ruby)
    gh_url: https://github.com/rails/globalid
    reason: Dependency of Rails since 2014, still 0.5.2 in 2021
  - name: winapi-rs (Rust)
    gh_url: https://github.com/retep998/winapi-rs
  - name: Paper.js
    gh_url: https://github.com/paperjs/paper.js
  - name: Knex.js
    gh_url: https://github.com/knex/knex
  - name: zoxide
    gh_url: https://github.com/ajeetdsouza/zoxide
  - name: OpenRC
    gh_url: https://github.com/OpenRC/openrc
  - name: Notary
    gh_url: https://github.com/notaryproject/notary
  - name: Enlightenment
    url: http://www.enlightenment.org/
    gh_url: https://github.com/Enlightenment/enlightenment
  - name: mpv
    gh_url: https://github.com/mpv-player/mpv
  - name: PyTransitions
    gh_url: https://github.com/pytransitions/transitions
  - name: Stylus
    url: https://stylus-lang.com/
    gh_url: https://github.com/stylus/stylus
  - name: nw.js
    gh_url: https://github.com/nwjs/nw.js
  - name: Video Speed Controller
    gh_url: https://github.com/igrigorik/videospeed
    url: https://chrome.google.com/webstore/detail/video-speed-controller/nffaoalbilbmmfgbnbgppjihopabppdk
  - name: Pyre
    url: https://pyre-check.org
    gh_url: https://github.com/facebook/pyre-check
  - name: brick/math
    gh_url: https://github.com/brick/math
  #- name: Tachiyomi
  #  url: https://tachiyomi.org/
  #  gh_url: https://github.com/tachiyomiorg/tachiyomi
  #  reason: Rewrite is supposed to release as 1.0.0, but it has been stale and in progress for several years with no finish line in sight.
  #  dead: https://tachiyomi.org/news/2024-01-13-goodbye / https://pastebin.com/ScYsKtia
  - name: Mihon
    url: https://mihon.app/
    gh_url: https://github.com/mihonapp/mihon
    reason: Spiritual succesor of Tachiyomi. As such follows its versioning convention.
  - name: python-dotenv
    url: https://github.com/theskumar/python-dotenv
    gh_url: https://github.com/theskumar/python-dotenv
    reason: 8 years under development, core part of many libraries, just got to 0.20.0
  - name: Zig
    url: https://ziglang.org
    gh_url: https://github.com/ziglang/zig
  - name: FreeCol
    url: https://www.freecol.org/
    gh_url: https://github.com/FreeCol/freecol
  - name: asdf
    gh_url: https://github.com/asdf-vm/asdf
  - name: Ruff
    gh_url: https://github.com/astral-sh/ruff
  - name: Qiskit
    url: https://qiskit.org/
    gh_url: https://github.com/Qiskit/qiskit
    reason: Qiskit is the most popular quantum computing SDK according to Unitary Fund Quantum Open Source Software survey in 2022.
  - name: graphile-worker
    url: https://www.graphile.org/
    gh_url: https://github.com/graphile/worker
  - name: Monero
    url: https://getmonero.org
    gh_url: https://github.com/monero-project/monero
  - name: MultiMC Launcher
    url: https://multimc.org/
    gh_url: https://github.com/MultiMC/Launcher
    reason: Prominent launcher for maintaining multiple instances of MineCraft.
  - name: Factor
    url: https://factorcode.org/
    gh_url: https://github.com/factor/factor
    reason: A concatenative stack-based programming language.
  - name: Tectonic
    url: https://tectonic-typesetting.github.io/
    gh_url: https://github.com/tectonic-typesetting/tectonic
    reason: A TeX distributon that has been version 0 since 2016
  - name: Flipper
    url: https://www.flippercloud.io/docs
    gh_url: https://github.com/flippercloud/flipper
    reason: The main gem for managing feature flags in Ruby with 44 million downloads.
  - name: CorsixTH
    url: https://corsixth.com
    gh_url: https://github.com/CorsixTH/CorsixTH
  - name: Apache Druid
    url: https://druid.apache.org/
    gh_url: https://github.com/apache/druid/
  - name: seaborn
    url: https://seaborn.pydata.org/
    gh_url: https://github.com/mwaskom/seaborn
  - name: Cartopy
    url: https://scitools.org.uk/cartopy/docs/latest/
    gh_url: https://github.com/SciTools/cartopy
  - name: fzf
    url: https://github.com/junegunn/fzf#table-of-contents
    gh_url: https://github.com/junegunn/fzf
    reason: fzf is probably the most famous terminal fuzzy finder
  - name: Pint
    url: https://pint.readthedocs.io
    gh_url: https://github.com/hgrecco/pint
  - name: Helmfile
    gh_url: https://github.com/helmfile/helmfile
  - name: Google Go CDK
    gh_url: https://github.com/google/go-cloud/
  - name: FreeCAD
    url: https://www.freecad.org/
    gh_url: https://github.com/FreeCAD/FreeCAD
    # first_release_date: 2002-10-29
    # first_release_version: 0.0.1  # this tag's not on github, commented for now (2024-02-20)
  - name: Haskell bytestring
    gh_url: https://github.com/haskell/bytestring
    reason: Ships with the Haskell compiler, over 8000 libraries depend on it.
    # first_release_date: ~2007, see https://github.com/mahmoud/zerover/issues/186
    # first_release_version: 0.9
  - name: Anthropic Python SDK
    gh_url: https://github.com/anthropics/anthropic-sdk-python
  - name: Excalidraw
    gh_url: https://github.com/excalidraw/excalidraw/
  - name: restic
    url: https://restic.net/
    gh_url: https://github.com/restic/restic
  - name: Zola
    url: https://www.getzola.org/
    gh_url: https://github.com/getzola/zola
  - name: Hy
    gh_url: https://github.com/hylang/hy
  - name: Create
    url: https://createmod.net/
    gh_url: https://github.com/Creators-of-Create/Create
  - name: FastAPI
    url: https://github.com/fastapi/fastapi
  - name: atlantis
    url: https://www.runatlantis.io/
    gh_url: https://github.com/runatlantis/atlantis
  - name: Fabric API
    url: https://modrinth.com/mod/fabric-api
    gh_url: https://github.com/FabricMC/fabric
  - name: Nushell
    url: https://www.nushell.sh
    gh_url: https://github.com/nushell/nushell
  - name: PyVista
    url: https://docs.pyvista.org/
    gh_url: https://github.com/pyvista/pyvista
<<<<<<< HEAD
  - name: Sodium
    gh_url: https://github.com/CaffeineMC/sodium
=======
  - name: The Clipboard project
    url: https://getclipboard.app/
    gh_url: https://github.com/Slackadays/Clipboard
    reason: The only complete clipboard manager for the terminal.
  - name: Uncrustify
    url: http://uncrustify.sourceforge.net/
    gh_url: https://github.com/uncrustify/uncrustify
  - name: lazygit
    gh_url: https://github.com/jesseduffield/lazygit
  - name: OpenBLAS
    url: http://www.openblas.net/
    gh_url: https://github.com/OpenMathLib/OpenBLAS
  - name: libc (Rust)
    url: https://docs.rs/libc
    gh_url: https://github.com/rust-lang/libc
    reason: libc is one of the most popular libraries for Rust programming language providing bindings to platforms' system libraries.
  - name: Metabase
    url: https://www.metabase.com/
    gh_url: https://github.com/metabase/metabase
>>>>>>> feb63146

  # Non-GitHub projects below, manually updated

  - name: ASCEND
    repo_url: http://code.ascend4.org/ascend/trunk/
    wp_url: https://en.wikipedia.org/wiki/ASCEND
    url: http://ascend4.org/Main_Page
    first_release_date: 1978-06-01
    first_release_version: 0.0.1
    latest_release_date: 2012-12-13
    latest_release_version: 0.9.8
  - name: Dash
    url: https://git.kernel.org/pub/scm/utils/dash/dash.git
    first_release_date: 1997-06-19T09:29:16
    first_release_version: 0.3.1
    latest_release_date: 2016-09-23T14:51:58
    latest_release_version: 0.5.9.1
  - name: docutils
    repo_url: https://github.com/docutils/docutils
    reason: Depended on by Sphinx and most of the content on ReadTheDocs. The reference implementation of ReStructuredText, the inspiration for Markdown.
    first_release_date: 2002-01-01
    first_release_version: 0.1
    latest_release_version: 0.19
    latest_release_date: 2022-07-05
  - name: Inkscape
    url: https://launchpad.net/inkscape
    emeritus: true
    first_release_date: 2000-09-01
    first_release_version: 0.16 # sodipodi cvs import according to changelog
    first_nonzv_release_date: 2020-05-01
    last_zv_release_version: 0.92.5
  - name: Compiz
    first_release_date: 2006-05-22
    latest_release_date: 2016-11-11
    latest_release_version: 0.9.13.1
    url: https://launchpad.net/compiz
  - name: distlib
    first_release_version: 0.1.0
    first_release_date: 2013-03-02
    latest_release_version: 0.2.6
    latest_release_date: 2017-10-28
    url: https://bitbucket.org/pypa/distlib
    reason: Depended on by pypa/pip
  - name: OpenSSL
    url: https://github.com/openssl/openssl
    star_count: 6706 # release name convention is weird, hardcode counts 2018-03-31
    release_count_zv: 51 # technically only counts til 1.0 by date (2010). 0.9.8zh was the last 0ver and came out in 2015.
    emeritus: true
    first_release_date: 1998-12-23
    first_release_version: 0.9.1
    last_zv_release_version: 0.9.8n
    first_nonzv_release_date: 2010-03-29
  - name: Factorio
    url: https://factorio.com/
    emeritus: true
    first_release_date: 2012-12-24
    first_release_version: 0.1.0
    latest_release_version: 1.0.0
    latest_release_date: 2020-08-14
    first_nonzv_release_date: 2020-08-14
    last_zv_release_version: 0.18.47
    reason: Popular, for-profit game.
  - name: pg (Ruby)
    url: https://rubygems.org/gems/pg
    first_release_version: 0.7.9.2008.01.28
    first_release_date: 2008-01-26
    last_zv_release_version: 0.21.0
    first_nonzv_release_date: 2017-06-13
    release_count_zv: 123
    reason: Leading library for connecting Ruby to Postgres
    emeritus: true
  - name: PuTTY
    url: https://www.chiark.greenend.org.uk/~sgtatham/putty/
    first_release_version: 0.43beta
    first_release_date: 1999-01-08
    latest_release_version: 0.82
    latest_release_date: 2024-11-27
    reason: Probably the most popular SSH client in Windows history
  - name: MAME
    url: https://github.com/mamedev/mame
    wp_url: https://en.wikipedia.org/wiki/MAME
    star_count: 6970
    first_release_version: 0.1
    first_release_date: 1997-02-05
    latest_release_version: 0.259
    latest_release_date: 2023-09-28
    release_count: 259
    release_count_zv: 259
  - name: slrn # thanks hynek
    url: http://slrn.sourceforge.net/
    wp_url: https://en.wikipedia.org/wiki/Slrn
    first_release_date: 1994-08-13 # https://sourceforge.net/p/slrn/mailman/message/6405527/
    first_release_version: 0.1.0.0
    latest_release_date: 2016-10-23
    latest_release_version: 1.0.3
    last_zv_release_version: 0.9.9p1
    first_nonzv_release_date: 2012-12-21
    emeritus: true
    release_count: 71 # changelog_text.count('\nChanges since 0')
  - name: Dwarf Fortress
    url: http://www.bay12games.com/dwarves/
    first_release_date: 2006-08-08
    first_release_version: 0.21.93.19a
    latest_release_date: 2018-04-01
    latest_release_version: 0.44.09
    release_count: 142 # appx, based on df wiki release history
  - name: "Cataclysm: Dark Days Ahead"
    url: https://cataclysmdda.org
    # gh_url: https://github.com/CleverRaven/Cataclysm-DDA  # gh is returning tags out of order
    reason: Immensely popular cross-platform open-source game under continuous development for 6 years.
    first_release_version: 0.1
    first_release_date: 2013-02-26
    latest_release_version: 0.C
    latest_release_date: 2015-03-19
    release_count: 15
    release_count_zv: 15
    star_count: 1775
  - name: Window Maker
    url: https://windowmaker.org/
    wp_url: https://en.wikipedia.org/wiki/Window_Maker
    first_release_date: 1997-01-01 # exact date unknown
    first_release_version: 0.0.3
    latest_release_version: 0.96.0
    latest_release_date: 2023-08-05
    release_count: 94
  - name: ReactOS
    url: https://www.reactos.org/
    _gh_url: https://github.com/reactos/reactos # underscore prefix prevents overriding data below
    reason: A free Windows-compatible Operating System
    first_release_version: 0.0.7
    first_release_date: 1996-01-23
    latest_release_version: 0.4.14
    latest_release_date: 2021-12-16
    release_count: 59 # ignore github saying >250 releases, ~80% of them are some kind of weird backup non-releases
    release_count_zv: 59
    star_count: 13301
  - name: OpenStreetMap API/website
    url: https://openstreetmap.org/
    wp_url: https://en.wikipedia.org/wiki/OpenStreetMap
    _gh_url: https://github.com/openstreetmap/openstreetmap-website # Dosen't use releases on GitHub
    reason: "Open map data used almost anywhere there's a non-Google map."
    first_release_version: 0.3
    first_release_date: 2004-8-9
    latest_release_version: 0.6 February 2021 # See https://wiki.openstreetmap.org/wiki/API_v0.6#Semantic_versioning
    latest_release_date: 2021-02-01
    release_count: 14 # 0.3 → 0.6 and then the dated changes to 0.6
  - name: three.js
    url: https://threejs.org/
    _gh_url: https://github.com/mrdoob/three.js
    first_release_version: 0.1 # github releases are r1-r130
    first_release_date: 2013-07-03T11:49:48
    latest_release_version: 0.130
    latest_release_date: 2021-10-04T18:49:30
    release_count: 133
    release_count_zc: 133
    star_count: 75000
  - name: yup
    url: https://www.npmjs.com/package/yup
    gh_url: https://github.com/jquense/yup
    reason: 7+ years of history, over 2M weekly downloads on npm
  - name: google-api-client (ruby)
    url: https://rubygems.org/gems/google-api-client/
    _gh_url: https://github.com/googleapis/google-api-ruby-client
    first_release_version: 0.1.0
    first_release_date: 2010-10-14
    latest_release_version: 0.53.0
    latest_release_date: 2021-01-18
    release_count: 201
    star_count: 2400
  - name: rand
    url: https://rust-random.github.io/book/
    gh_url: https://github.com/rust-random/rand
    reason: The most downloaded Rust crate
    first_release_version: 0.1.1
    first_release_date: 2015-02-03
    latest_release_version: 0.8.4
    latest_release_date: 2021-06-15
    release_count: 67
    star_count: 881
  - name: esbuild
    url: https://esbuild.github.io
    gh_url: https://github.com/evanw/esbuild
  - name: suhosin
    url: https://suhosin.org/
    _gh_url: https://github.com/sektioneins/suhosin
    first_release_version: 0.9.1
    first_release_date: 2006-09-16T00:00:00
    latest_release_version: 0.9.38
    latest_release_date: 2015-05-21T00:00:00
  - name: Pure Data
    wp_url: https://en.wikipedia.org/wiki/Pure_Data
    _gh_url: https://github.com/pure-data/pure-data/
    url: https://puredata.info/
    first_release_date: 1996-06-01
    first_release_version: 0.1
    latest_release_version: 0.52-1
    latest_release_date: 2021-12-19
  - name: XeTeX
    wp_url: https://en.wikipedia.org/wiki/XeTeX
    url: http://xetex.sourceforge.net/
    first_release_date: 2004-04-07
    first_release_version: 0.3
    latest_release_version: 0.999992
    latest_release_date: 2020-01-20
  - name: PipeWire
    wp_url: https://en.wikipedia.org/wiki/PipeWire
    url: https://pipewire.org/
    first_release_date: 2017-06-20
    first_release_version: 0.1.0
    latest_release_date: 2023-06-26
    latest_release_version: 0.3.72
  - name: gettext
    wp_url: https://en.wikipedia.org/wiki/Gettext
    url: https://www.gnu.org/software/gettext/
    first_release_date: 1987-01-01 # https://web.archive.org/web/20120323032211/http://compgroups.net/comp.unix.solaris/History-of-gettext-et-al
    first_release_version: 0.1 # earliest version still on gnu.org is 0.10.40 from 2001-09-15
    latest_release_date: 2023-06-17
    latest_release_version: 0.22
  - name: Wine
    wp_url: https://en.wikipedia.org/wiki/Wine_(software)
    url: https://www.winehq.org/
    first_release_date: 1993-06-29
    first_release_version: 0.0.2
    first_nonzv_release_date: 2008-06-17
    last_zv_release_version: 0.9.61
    emeritus: true
  - name: cargo-audit
    url: https://rustsec.org/
    first_release_date: 2017-02-27
    first_release_version: 0.1.0
    latest_release_date: 2024-02-15
    latest_release_version: 0.20.0
    # technically on github, but has a weird monorepo version tagging scheme that'll need code to handle
    # gh_url: https://github.com/rustsec/rustsec
  - name: transformers
    url: https://hackage.haskell.org/package/transformers
    repo_url: https://hub.darcs.net/ross/transformers
    first_release_date: 2009-01-05
    first_release_version: 0.0.0.0 # Now *they* understand the power of zerover.
    latest_release_date: 2023-08-01
    latest_release_version: 0.6.1.1
    release_count: 39
    reason: 11444 reverse dependencies on Hackage, including GHC itself.
  - name: Discord for Linux
    reason: A very popular communication platform with 200+ million monthly users, that has been version 0 since 2015.
    wp_url: https://en.wikipedia.org/wiki/Discord
    url: https://discord.com/api/download?platform=linux&format=tar.gz # Latest in tar.gz format
    first_release_date: 2015-05-13 # According to Wikipedia - however according the files version 0.0.1 on Linux was compiled on 2017-01-04
    first_release_version: 0.0.1 # https://stable.dl2.discordapp.net/apps/linux/0.0.1/discord-0.0.1.tar.gz
    latest_release_date: 2024-12-05 # Assuming that the latest patch notes refer to this version (https://discord.com/blog/discord-patch-notes-december-5-2024)
    latest_release_version: 0.0.77 # https://discord.com/api/download?platform=linux&format=tar.gz -> https://stable.dl2.discordapp.net/apps/linux/0.0.77/discord-0.0.77.tar.gz
    release_count: 78
  - name: Discord for OSX
    reason: A very popular communication platform with 200+ million monthly users, that has been version 0 since 2015.
    wp_url: https://en.wikipedia.org/wiki/Discord
    url: https://discord.com/api/download?platform=osx
    first_release_date: 2015-05-13 # According to Wikipedia - however according the files version 0.0.165 on OSX was compiled on 2015-03-23
    first_release_version: 0.0.165 # https://stable.dl2.discordapp.net/apps/osx/0.0.165/Discord.dmg
    latest_release_date: 2024-12-05 # Assuming that the latest patch notes refer to this version (https://discord.com/blog/discord-patch-notes-december-5-2024)
    latest_release_version: 0.0.329 # https://discord.com/api/download?platform=osx -> https://stable.dl2.discordapp.net/apps/osx/0.0.329/Discord.dmg
    release_count: 148
  - name: Thanos
    url: https://thanos.io
    repo_url: https://github.com/thanos-io/thanos
    first_release_date: 2018-05-18
    first_release_version: 0.1.0-rc.0 # https://github.com/thanos-io/thanos/releases/tag/v0.1.0-rc.0
    latest_release_date: 2023-08-01
    release_count: 122
<|MERGE_RESOLUTION|>--- conflicted
+++ resolved
@@ -406,10 +406,8 @@
   - name: PyVista
     url: https://docs.pyvista.org/
     gh_url: https://github.com/pyvista/pyvista
-<<<<<<< HEAD
   - name: Sodium
     gh_url: https://github.com/CaffeineMC/sodium
-=======
   - name: The Clipboard project
     url: https://getclipboard.app/
     gh_url: https://github.com/Slackadays/Clipboard
@@ -429,7 +427,6 @@
   - name: Metabase
     url: https://www.metabase.com/
     gh_url: https://github.com/metabase/metabase
->>>>>>> feb63146
 
   # Non-GitHub projects below, manually updated
 
