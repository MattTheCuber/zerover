--- conflicted
+++ resolved
@@ -371,11 +371,9 @@
     gh_url: https://github.com/FreeCAD/FreeCAD
     # first_release_date: 2002-10-29
     # first_release_version: 0.0.1  # this tag's not on github, commented for now (2024-02-20)
-<<<<<<< HEAD
   - name: restic
     url: https://restic.net/
     gh_url: https://github.com/restic/restic
-=======
   - name: Zola
     url: https://www.getzola.org/
     gh_url: https://github.com/getzola/zola
@@ -384,8 +382,7 @@
   - name: Create
     url: https://createmod.net/
     gh_url: https://github.com/Creators-of-Create/Create
->>>>>>> d87fb7f9
-
+    
   # Non-GitHub projects below, manually updated
 
   - name: ASCEND
