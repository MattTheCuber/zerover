--- conflicted
+++ resolved
@@ -237,16 +237,13 @@
   - name: Semgrep
     url: https://semgrep.dev/
     gh_url: https://github.com/returntocorp/semgrep
-<<<<<<< HEAD
   - name: Datasette
     url: https://datasette.io/
     gh_url: https://github.com/simonw/datasette
-=======
   - name: Tendermint
     gh_url: https://github.com/tendermint/tendermint/
   - name: Cosmos-sdk
     gh_url: https://github.com/cosmos/cosmos-sdk
->>>>>>> 6364ba6a
 
   # Non-GitHub projects below, manually updated
 
