---
# To add a project to ZeroVer, simply add an entry to the projects
# list below. If after reading the directions, more help is needed,
# simply open an issue and we'll get that project added.
#
# An entry can consist of a name, GitHub url (without trailing slash),
# and reason, with the rest of the data pulled in from the API, so long
# as the project follows normal release tagging conventions.
#
# For non-GitHub projects, check out the manually-populated entries at
# the bottom of the list for the data format. Note that current ZeroVer
# and past ZeroVer projects have slightly different formats.

projects:
  # GitHub projects are at the top for convenience
  # Up-to-date details are filled in automatically by tools/gen_entry_json.py
  - name: Tactical RMM
    url: https://docs.tacticalrmm.com
    gh_url: https://github.com/amidaware/tacticalrmm
    reason: One of those forever in beta software even if it is used in critical infrastructure.
  - name: semver (Rust)
    gh_url: https://github.com/steveklabnik/semver
    reason: The irony. # kudos to David R. MacIver
  - name: dep (Go)
    gh_url: https://github.com/golang/dep
    reason: "Official dependency management tool from Golang. To quote the first line of the readme, 'dep is safe for production use.'"
  - name: Apache Kafka
    gh_url: https://github.com/apache/kafka
  - name: Minikube
    gh_url: https://github.com/kubernetes/minikube
    reason: Official kubernetes project with a logo, but no major release.
  - name: Arrow (Python)
    gh_url: https://github.com/crsmithdev/arrow
  - name: Neovim
    gh_url: https://github.com/neovim/neovim
  - name: Tor
    gh_url: https://github.com/torproject/tor
    url: https://blog.torproject.org/
  - name: Home Assistant
    gh_url: https://github.com/home-assistant/home-assistant
  - name: Vala
    gh_url: https://github.com/GNOME/vala
  - name: Onion
    gh_url: https://github.com/davidmoreno/onion
  - name: Nim
    gh_url: https://github.com/nim-lang/Nim
  - name: Windows Terminal
    url: https://www.microsoft.com/en-ca/p/windows-terminal-preview/9n0dx20hk701
    gh_url: https://github.com/microsoft/terminal
  - name: Bitcoin
    gh_url: https://github.com/bitcoin/bitcoin
    # first_release_date: 2009-01-12
  - name: Caddy
    gh_url: https://github.com/caddyserver/caddy
  - name: Werkzeug
    gh_url: https://github.com/pallets/werkzeug
    reason: Depended on by Flask and many other web frameworks.
  - name: Cython
    gh_url: https://github.com/cython/cython
  - name: TOML
    gh_url: https://github.com/toml-lang/toml
  - name: Flask
    gh_url: https://github.com/pallets/flask
  - name: datadogpy
    gh_url: https://github.com/DataDog/datadogpy
    reason: Part of a paid product.
  - name: SciPy
    gh_url: https://github.com/scipy/scipy
    emeritus: true
  - name: Pandas
    gh_url: https://github.com/pandas-dev/pandas
  - name: Wheel
    gh_url: https://github.com/pypa/wheel
    reason: Depended on by production Python deployments everywhere.
  - name: PyTorch
    gh_url: https://github.com/pytorch/pytorch
  - name: HTTPie
    gh_url: https://github.com/jakubroztocil/httpie
  - name: scikit-learn
    gh_url: https://github.com/scikit-learn/scikit-learn
  - name: certbot
    gh_url: https://github.com/certbot/certbot
  - name: sshuttle
    gh_url: https://github.com/sshuttle/sshuttle
  - name: Theano
    gh_url: https://github.com/Theano/Theano
    emeritus: true
  - name: Bokeh
    gh_url: https://github.com/bokeh/bokeh
  - name: Magic Wormhole
    gh_url: https://github.com/warner/magic-wormhole
  - name: docopt
    gh_url: https://github.com/docopt/docopt
  - name: httpbin
    gh_url: https://github.com/postmanlabs/httpbin
  - name: bottle.py
    gh_url: https://github.com/bottlepy/bottle
  - name: rq
    gh_url: https://github.com/rq/rq
  - name: hugo
    gh_url: https://github.com/gohugoio/hugo
  - name: drone
    gh_url: https://github.com/drone/drone
  - name: HashiCorp Terraform
    gh_url: https://github.com/hashicorp/terraform
  - name: HashiCorp Nomad
    gh_url: https://github.com/hashicorp/nomad
  - name: HashiCorp Vault
    gh_url: https://github.com/hashicorp/vault
  - name: xhyve
    gh_url: https://github.com/mist64/xhyve
  - name: zeal
    gh_url: https://github.com/zealdocs/zeal
  - name: html5lib-python
    gh_url: https://github.com/html5lib/html5lib-python
    emeritus: true
  - name: MyPy
    gh_url: https://github.com/python/mypy
  - name: asn1crypto
    gh_url: https://github.com/wbond/asn1crypto
    reason: Depended on by pyca/cryptography
  - name: Orc (liborc)
    url: https://cgit.freedesktop.org/gstreamer/orc
    gh_url: https://github.com/GStreamer/orc
    reason: Depended on by Ubuntu and other free desktop operating systems
  - name: Gephi
    gh_url: https://github.com/gephi/gephi
  - name: vim-airline
    gh_url: https://github.com/vim-airline/vim-airline
  - name: Julia
    gh_url: https://github.com/JuliaLang/julia
  - name: Flatpak
    gh_url: https://github.com/flatpak/flatpak
  - name: Meson Build System
    gh_url: https://github.com/mesonbuild/meson
  - name: zsh-completions
    gh_url: https://github.com/zsh-users/zsh-completions
  - name: Wekan
    gh_url: https://github.com/wekan/wekan
  - name: runc
    gh_url: https://github.com/opencontainers/runc
  - name: MechanicalSoup
    gh_url: https://github.com/MechanicalSoup/MechanicalSoup
  - name: Sway Window Manager
    gh_url: https://github.com/swaywm/sway
  - name: ProsodyIM
    gh_url: https://github.com/bjc/prosody
    url: https://prosody.im/
  - name: Pilosa
    gh_url: https://github.com/pilosa/pilosa
    url: https://www.pilosa.com/
  - name: fail2ban
    gh_url: https://github.com/fail2ban/fail2ban
  - name: qtile
    gh_url: https://github.com/qtile/qtile
  - name: autokey
    gh_url: https://github.com/autokey/autokey
  - name: ClamAV Antivirus
    gh_url: https://github.com/Cisco-Talos/clamav-devel
  - name: OpenRCT2
    url: https://openrct2.io/
    gh_url: https://github.com/OpenRCT2/OpenRCT2
  - name: bup
    gh_url: https://github.com/bup/bup
  - name: You-Get
    gh_url: https://github.com/soimort/you-get
  - name: Ramda
    gh_url: https://github.com/ramda/ramda
  - name: dateparser
    gh_url: https://github.com/scrapinghub/dateparser
  - name: kubectx
    gh_url: https://github.com/ahmetb/kubectx
  - name: rollup
    gh_url: https://github.com/rollup/rollup
  - name: Music Player Daemon (mpd)
    url: https://www.musicpd.org/
    gh_url: https://github.com/MusicPlayerDaemon/MPD
  - name: wkhtmltopdf
    url: https://wkhtmltopdf.org/
    gh_url: https://github.com/wkhtmltopdf/wkhtmltopdf
  - name: VS Code C/C++ extension
    url: https://marketplace.visualstudio.com/items?itemName=ms-vscode.cpptools
    gh_url: https://github.com/microsoft/vscode-cpptools
    reason: Created by Microsoft and with almost 8 million installs, this is the standard extension you want if working with C or C++ in VS Code.
  - name: pywinauto
    url: http://pywinauto.github.io/
    gh_url: https://github.com/pywinauto/pywinauto
  - name: React
    url: https://reactjs.org
    first_release_version: v0.3.0
    gh_url: https://github.com/facebook/react
    emeritus: true
  - name: Rake
    gh_url: https://github.com/ruby/rake
    emeritus: true
    reason: The pioneer of the zero-to-double-digits jump.
  - name: Chocolatey
    url: https://chocolatey.org/
    gh_url: https://github.com/chocolatey/choco
  - name: Perkeep
    gh_url: https://github.com/perkeep/perkeep
  - name: asn1c
    gh_url: https://github.com/vlm/asn1c
  - name: React Native
    gh_url: https://github.com/facebook/react-native
  - name: PHPStan
    gh_url: https://github.com/phpstan/phpstan
  - name: Nuitka
    url: https://nuitka.net/
    gh_url: https://github.com/Nuitka/Nuitka
  - name: StreamEx
    gh_url: https://github.com/amaembo/streamex
  - name: 3proxy
    gh_url: https://github.com/z3APA3A/3proxy
  - name: Flow
    gh_url: https://github.com/facebook/flow
  - name: GoReleaser
    gh_url: https://github.com/goreleaser/goreleaser
  - name: JaCoCo
    gh_url: https://github.com/jacoco/jacoco
  - name: iodine
    gh_url: https://github.com/yarrick/iodine
  - name: foreman
    gh_url: https://github.com/ddollar/foreman
  - name: axios
    gh_url: https://github.com/axios/axios
  - name: Pry
    gh_url: https://github.com/pry/pry
  - name: Forge
    gh_url: https://github.com/digitalbazaar/forge
  - name: Stellarium
    gh_url: https://github.com/Stellarium/stellarium
  - name: xonsh
    gh_url: https://github.com/xonsh/xonsh
  - name: ccls
    gh_url: https://github.com/MaskRay/ccls
  - name: Colyseus
    gh_url: https://github.com/colyseus/colyseus
  - name: Teeworlds
    url: https://teeworlds.com/
    gh_url: https://github.com/teeworlds/teeworlds
  - name: Numba
    url: https://numba.pydata.org
    gh_url: https://github.com/numba/numba
    reason: Widely used throughout the PyData and Python scientific computing ecosystems.
  - name: Semgrep
    url: https://semgrep.dev/
    gh_url: https://github.com/returntocorp/semgrep
  - name: XMonad
    url: https://xmonad.org/
    gh_url: https://github.com/xmonad/xmonad
  - name: Datasette
    url: https://datasette.io/
    gh_url: https://github.com/simonw/datasette
  - name: Tendermint
    gh_url: https://github.com/tendermint/tendermint/
  - name: Cosmos-sdk
    gh_url: https://github.com/cosmos/cosmos-sdk
  - name: LocalStack
    url: https://localstack.cloud
    gh_url: https://github.com/localstack/localstack
    reason: 250k+ daily Docker pulls in 2021
  - name: Elm Language
    gh_url: https://github.com/elm/compiler
    reason: Two years ago, wrote, Elm 0.19.1 will be stable for quite some time. Also, Enforces SemVer at a package level, does not follow it itself.
  - name: globalid (ruby)
    gh_url: https://github.com/rails/globalid
    reason: Dependency of Rails since 2014, still 0.5.2 in 2021
  - name: winapi-rs (Rust)
    gh_url: https://github.com/retep998/winapi-rs
  - name: Paper.js
    gh_url: https://github.com/paperjs/paper.js
  - name: Knex.js
    gh_url: https://github.com/knex/knex
  - name: zoxide
    gh_url: https://github.com/ajeetdsouza/zoxide
  - name: OpenRC
    gh_url: https://github.com/OpenRC/openrc
  - name: Notary
    gh_url: https://github.com/notaryproject/notary
  - name: GoodbyeDPI
    url: https://ntc.party/c/community-software/goodbyedpi
    gh_url: https://github.com/ValdikSS/GoodbyeDPI
  - name: Enlightenment
    url: http://www.enlightenment.org/
    gh_url: https://github.com/Enlightenment/enlightenment
  - name: mpv
    gh_url: https://github.com/mpv-player/mpv
  - name: PyTransitions
    gh_url: https://github.com/pytransitions/transitions
  - name: Stylus
    url: https://stylus-lang.com/
    gh_url: https://github.com/stylus/stylus
  - name: nw.js
    gh_url: https://github.com/nwjs/nw.js
  - name: Video Speed Controller
    gh_url: https://github.com/igrigorik/videospeed
    url: https://chrome.google.com/webstore/detail/video-speed-controller/nffaoalbilbmmfgbnbgppjihopabppdk
  - name: Pyre
    url: https://pyre-check.org
    gh_url: https://github.com/facebook/pyre-check
  - name: brick/math
    gh_url: https://github.com/brick/math
  #- name: Tachiyomi
  #  url: https://tachiyomi.org/
  #  gh_url: https://github.com/tachiyomiorg/tachiyomi
  #  reason: Rewrite is supposed to release as 1.0.0, but it has been stale and in progress for several years with no finish line in sight.
  #  dead: https://tachiyomi.org/news/2024-01-13-goodbye / https://pastebin.com/ScYsKtia
  - name: Mihon
    url: https://mihon.app/
    gh_url: https://github.com/mihonapp/mihon
    reason: Spiritual succesor of Tachiyomi. As such follows its versioning convention.
  - name: python-dotenv
    url: https://github.com/theskumar/python-dotenv
    gh_url: https://github.com/theskumar/python-dotenv
    reason: 8 years under development, core part of many libraries, just got to 0.20.0
  - name: Zig
    url: https://ziglang.org
    gh_url: https://github.com/ziglang/zig
  - name: FreeCol
    url: https://www.freecol.org/
    gh_url: https://github.com/FreeCol/freecol
  - name: asdf
    gh_url: https://github.com/asdf-vm/asdf
  - name: Ruff
    gh_url: https://github.com/astral-sh/ruff
  - name: Qiskit
    url: https://qiskit.org/
    gh_url: https://github.com/Qiskit/qiskit
    reason: Qiskit is the most popular quantum computing SDK according to Unitary Fund Quantum Open Source Software survey in 2022.
  - name: graphile-worker
    url: https://www.graphile.org/
    gh_url: https://github.com/graphile/worker
  - name: Monero
    url: https://getmonero.org
    gh_url: https://github.com/monero-project/monero
  - name: MultiMC Launcher
    url: https://multimc.org/
    gh_url: https://github.com/MultiMC/Launcher
    reason: Prominent launcher for maintaining multiple instances of MineCraft.
  - name: Factor
    url: https://factorcode.org/
    gh_url: https://github.com/factor/factor
    reason: A concatenative stack-based programming language.
  - name: Tectonic
    url: https://tectonic-typesetting.github.io/
    gh_url: https://github.com/tectonic-typesetting/tectonic
    reason: A TeX distributon that has been version 0 since 2016
  - name: Flipper
    url: https://www.flippercloud.io/docs
    gh_url: https://github.com/flippercloud/flipper
    reason: The main gem for managing feature flags in Ruby with 44 million downloads.
  - name: CorsixTH
    url: https://corsixth.com
    gh_url: https://github.com/CorsixTH/CorsixTH
  - name: Apache Druid
    url: https://druid.apache.org/
    gh_url: https://github.com/apache/druid/
  - name: seaborn
    url: https://seaborn.pydata.org/
    gh_url: https://github.com/mwaskom/seaborn
  - name: Cartopy
    url: https://scitools.org.uk/cartopy/docs/latest/
    gh_url: https://github.com/SciTools/cartopy
  - name: fzf
    url: https://github.com/junegunn/fzf#table-of-contents
    gh_url: https://github.com/junegunn/fzf
    reason: fzf is probably the most famous terminal fuzzy finder
  - name: Pint
    url: https://pint.readthedocs.io
    gh_url: https://github.com/hgrecco/pint
  - name: Helmfile
    gh_url: https://github.com/helmfile/helmfile
  - name: Google Go CDK
    gh_url: https://github.com/google/go-cloud/
  - name: FreeCAD
    url: https://www.freecad.org/
    gh_url: https://github.com/FreeCAD/FreeCAD
    # first_release_date: 2002-10-29
    # first_release_version: 0.0.1  # this tag's not on github, commented for now (2024-02-20)
  - name: Haskell bytestring
    gh_url: https://github.com/haskell/bytestring
    reason: Ships with the Haskell compiler, over 8000 libraries depend on it.
    # first_release_date: ~2007, see https://github.com/mahmoud/zerover/issues/186
    # first_release_version: 0.9
  - name: Anthropic Python SDK
    gh_url: https://github.com/anthropics/anthropic-sdk-python
  - name: Excalidraw
    gh_url: https://github.com/excalidraw/excalidraw/
  - name: restic
    url: https://restic.net/
    gh_url: https://github.com/restic/restic
  - name: Zola
    url: https://www.getzola.org/
    gh_url: https://github.com/getzola/zola
  - name: Hy
    gh_url: https://github.com/hylang/hy
  - name: Create
    url: https://createmod.net/
    gh_url: https://github.com/Creators-of-Create/Create
  - name: FastAPI
    url: https://github.com/fastapi/fastapi
  - name: atlantis
    url: https://www.runatlantis.io/
    gh_url: https://github.com/runatlantis/atlantis
  - name: Fabric API
    url: https://modrinth.com/mod/fabric-api
    gh_url: https://github.com/FabricMC/fabric
  - name: Nushell
    url: https://www.nushell.sh
    gh_url: https://github.com/nushell/nushell
  - name: PyVista
    url: https://docs.pyvista.org/
    gh_url: https://github.com/pyvista/pyvista
  - name: Apache Thrift
    gh_url: https://github.com/apache/thrift
  - name: TypeORM
    url: http://typeorm.io/
    gh_url: https://github.com/typeorm/typeorm
  - name: Sodium
    gh_url: https://github.com/CaffeineMC/sodium
  - name: The Clipboard project
    url: https://getclipboard.app/
    gh_url: https://github.com/Slackadays/Clipboard
    reason: The only complete clipboard manager for the terminal.
  - name: Uncrustify
    url: http://uncrustify.sourceforge.net/
    gh_url: https://github.com/uncrustify/uncrustify
  - name: lazygit
    gh_url: https://github.com/jesseduffield/lazygit
  - name: OpenBLAS
    url: http://www.openblas.net/
    gh_url: https://github.com/OpenMathLib/OpenBLAS
  - name: libc (Rust)
    url: https://docs.rs/libc
    gh_url: https://github.com/rust-lang/libc
    reason: libc is one of the most popular libraries for Rust programming language providing bindings to platforms' system libraries.
  - name: Metabase
    url: https://www.metabase.com/
    gh_url: https://github.com/metabase/metabase
<<<<<<< HEAD
  - name: Unmanic
    gh_url: https://github.com/Unmanic/unmanic
=======
  - name: esbuild
    url: https://esbuild.github.io
    gh_url: https://github.com/evanw/esbuild
  - name: yup
    url: https://www.npmjs.com/package/yup
    gh_url: https://github.com/jquense/yup
    reason: 7+ years of history, over 2M weekly downloads on npm
>>>>>>> d35b8b7b

  # Non-GitHub projects below, manually updated

  - name: ASCEND
    repo_url: http://code.ascend4.org/ascend/trunk/
    wp_url: https://en.wikipedia.org/wiki/ASCEND
    url: http://ascend4.org/Main_Page
    first_release_date: 1978-06-01
    first_release_version: 0.0.1
    latest_release_date: 2012-12-13
    latest_release_version: 0.9.8
  - name: Dash
    url: https://git.kernel.org/pub/scm/utils/dash/dash.git
    first_release_date: 1997-06-19T09:29:16
    first_release_version: 0.3.1
    latest_release_date: 2016-09-23T14:51:58
    latest_release_version: 0.5.9.1
  - name: docutils
    repo_url: https://github.com/docutils/docutils
    reason: Depended on by Sphinx and most of the content on ReadTheDocs. The reference implementation of ReStructuredText, the inspiration for Markdown.
    first_release_date: 2002-01-01
    first_release_version: 0.1
    latest_release_version: 0.19
    latest_release_date: 2022-07-05
  - name: Inkscape
    url: https://launchpad.net/inkscape
    emeritus: true
    first_release_date: 2000-09-01
    first_release_version: 0.16 # sodipodi cvs import according to changelog
    first_nonzv_release_date: 2020-05-01
    last_zv_release_version: 0.92.5
  - name: Compiz
    first_release_date: 2006-05-22
    latest_release_date: 2016-11-11
    latest_release_version: 0.9.13.1
    url: https://launchpad.net/compiz
  - name: distlib
    first_release_version: 0.1.0
    first_release_date: 2013-03-02
    latest_release_version: 0.2.6
    latest_release_date: 2017-10-28
    url: https://bitbucket.org/pypa/distlib
    reason: Depended on by pypa/pip
  - name: OpenSSL
    url: https://github.com/openssl/openssl
    star_count: 6706 # release name convention is weird, hardcode counts 2018-03-31
    release_count_zv: 51 # technically only counts til 1.0 by date (2010). 0.9.8zh was the last 0ver and came out in 2015.
    emeritus: true
    first_release_date: 1998-12-23
    first_release_version: 0.9.1
    last_zv_release_version: 0.9.8n
    first_nonzv_release_date: 2010-03-29
  - name: Factorio
    url: https://factorio.com/
    emeritus: true
    first_release_date: 2012-12-24
    first_release_version: 0.1.0
    latest_release_version: 1.0.0
    latest_release_date: 2020-08-14
    first_nonzv_release_date: 2020-08-14
    last_zv_release_version: 0.18.47
    reason: Popular, for-profit game.
  - name: pg (Ruby)
    url: https://rubygems.org/gems/pg
    first_release_version: 0.7.9.2008.01.28
    first_release_date: 2008-01-26
    last_zv_release_version: 0.21.0
    first_nonzv_release_date: 2017-06-13
    release_count_zv: 123
    reason: Leading library for connecting Ruby to Postgres
    emeritus: true
  - name: PuTTY
    url: https://www.chiark.greenend.org.uk/~sgtatham/putty/
    first_release_version: 0.43beta
    first_release_date: 1999-01-08
    latest_release_version: 0.82
    latest_release_date: 2024-11-27
    reason: Probably the most popular SSH client in Windows history
  - name: MAME
    url: https://github.com/mamedev/mame
    wp_url: https://en.wikipedia.org/wiki/MAME
    star_count: 6970
    first_release_version: 0.1
    first_release_date: 1997-02-05
    latest_release_version: 0.259
    latest_release_date: 2023-09-28
    release_count: 259
    release_count_zv: 259
  - name: slrn # thanks hynek
    url: http://slrn.sourceforge.net/
    wp_url: https://en.wikipedia.org/wiki/Slrn
    first_release_date: 1994-08-13 # https://sourceforge.net/p/slrn/mailman/message/6405527/
    first_release_version: 0.1.0.0
    latest_release_date: 2016-10-23
    latest_release_version: 1.0.3
    last_zv_release_version: 0.9.9p1
    first_nonzv_release_date: 2012-12-21
    emeritus: true
    release_count: 71 # changelog_text.count('\nChanges since 0')
  - name: Dwarf Fortress
    url: http://www.bay12games.com/dwarves/
    first_release_date: 2006-08-08
    first_release_version: 0.21.93.19a
    latest_release_date: 2018-04-01
    latest_release_version: 0.44.09
    release_count: 142 # appx, based on df wiki release history
  - name: "Cataclysm: Dark Days Ahead"
    url: https://cataclysmdda.org
    _gh_url: https://github.com/CleverRaven/Cataclysm-DDA # gh is returning tags out of order
    reason: Immensely popular cross-platform open-source game under continuous development for 6 years.
    first_release_version: 0.1
    first_release_date: 2013-02-26
    latest_release_version: 0.C
    latest_release_date: 2015-03-19
    release_count: 15
    release_count_zv: 15
    star_count: 1775
  - name: Window Maker
    url: https://windowmaker.org/
    wp_url: https://en.wikipedia.org/wiki/Window_Maker
    first_release_date: 1997-01-01 # exact date unknown
    first_release_version: 0.0.3
    latest_release_version: 0.96.0
    latest_release_date: 2023-08-05
    release_count: 94
  - name: ReactOS
    url: https://www.reactos.org/
    _gh_url: https://github.com/reactos/reactos # underscore prefix prevents overriding data below
    reason: A free Windows-compatible Operating System
    first_release_version: 0.0.7
    first_release_date: 1996-01-23
    latest_release_version: 0.4.14
    latest_release_date: 2021-12-16
    release_count: 59 # ignore github saying >250 releases, ~80% of them are some kind of weird backup non-releases
    release_count_zv: 59
    star_count: 13301
  - name: OpenStreetMap API/website
    url: https://openstreetmap.org/
    wp_url: https://en.wikipedia.org/wiki/OpenStreetMap
    _gh_url: https://github.com/openstreetmap/openstreetmap-website # Dosen't use releases on GitHub
    reason: "Open map data used almost anywhere there's a non-Google map."
    first_release_version: 0.3
    first_release_date: 2004-8-9
    latest_release_version: 0.6 February 2021 # See https://wiki.openstreetmap.org/wiki/API_v0.6#Semantic_versioning
    latest_release_date: 2021-02-01
    release_count: 14 # 0.3 → 0.6 and then the dated changes to 0.6
  - name: three.js
    url: https://threejs.org/
    _gh_url: https://github.com/mrdoob/three.js
    first_release_version: 0.1 # github releases are r1-r130
    first_release_date: 2013-07-03T11:49:48
    latest_release_version: 0.130
    latest_release_date: 2021-10-04T18:49:30
    release_count: 133
    release_count_zc: 133
    star_count: 75000
  - name: google-api-client (ruby)
    url: https://rubygems.org/gems/google-api-client/
    _gh_url: https://github.com/googleapis/google-api-ruby-client
    first_release_version: 0.1.0
    first_release_date: 2010-10-14
    latest_release_version: 0.53.0
    latest_release_date: 2021-01-18
    release_count: 201
    star_count: 2400
  - name: rand
    url: https://rust-random.github.io/book/
    gh_url: https://github.com/rust-random/rand
    reason: The most downloaded Rust crate
    first_release_version: 0.1.1
    first_release_date: 2015-02-03
    latest_release_version: 0.8.4
    latest_release_date: 2021-06-15
    release_count: 67
    star_count: 881
  - name: suhosin
    url: https://suhosin.org/
    _gh_url: https://github.com/sektioneins/suhosin
    first_release_version: 0.9.1
    first_release_date: 2006-09-16T00:00:00
    latest_release_version: 0.9.38
    latest_release_date: 2015-05-21T00:00:00
  - name: Pure Data
    wp_url: https://en.wikipedia.org/wiki/Pure_Data
    _gh_url: https://github.com/pure-data/pure-data/
    url: https://puredata.info/
    first_release_date: 1996-06-01
    first_release_version: 0.1
    latest_release_version: 0.52-1
    latest_release_date: 2021-12-19
  - name: XeTeX
    wp_url: https://en.wikipedia.org/wiki/XeTeX
    url: http://xetex.sourceforge.net/
    first_release_date: 2004-04-07
    first_release_version: 0.3
    latest_release_version: 0.999992
    latest_release_date: 2020-01-20
  - name: PipeWire
    wp_url: https://en.wikipedia.org/wiki/PipeWire
    url: https://pipewire.org/
    first_release_date: 2017-06-20
    first_release_version: 0.1.0
    latest_release_date: 2023-06-26
    latest_release_version: 0.3.72
  - name: gettext
    wp_url: https://en.wikipedia.org/wiki/Gettext
    url: https://www.gnu.org/software/gettext/
    first_release_date: 1987-01-01 # https://web.archive.org/web/20120323032211/http://compgroups.net/comp.unix.solaris/History-of-gettext-et-al
    first_release_version: 0.1 # earliest version still on gnu.org is 0.10.40 from 2001-09-15
    latest_release_date: 2023-06-17
    latest_release_version: 0.22
  - name: Wine
    wp_url: https://en.wikipedia.org/wiki/Wine_(software)
    url: https://www.winehq.org/
    first_release_date: 1993-06-29
    first_release_version: 0.0.2
    first_nonzv_release_date: 2008-06-17
    last_zv_release_version: 0.9.61
    emeritus: true
  - name: cargo-audit
    url: https://rustsec.org/
    # technically on github, but has a weird monorepo version tagging scheme that'll need code to handle
    _gh_url: https://github.com/rustsec/rustsec
    first_release_date: 2017-02-27
    first_release_version: 0.1.0
    latest_release_date: 2024-02-15
    latest_release_version: 0.20.0
  - name: transformers
    url: https://hackage.haskell.org/package/transformers
    repo_url: https://hub.darcs.net/ross/transformers
    first_release_date: 2009-01-05
    first_release_version: 0.0.0.0 # Now *they* understand the power of zerover.
    latest_release_date: 2023-08-01
    latest_release_version: 0.6.1.1
    release_count: 39
    reason: 11444 reverse dependencies on Hackage, including GHC itself.
  - name: Discord for Linux
    reason: A very popular communication platform with 200+ million monthly users, that has been version 0 since 2015.
    wp_url: https://en.wikipedia.org/wiki/Discord
    url: https://discord.com/api/download?platform=linux&format=tar.gz # Latest in tar.gz format
    first_release_date: 2015-05-13 # According to Wikipedia - however according the files version 0.0.1 on Linux was compiled on 2017-01-04
    first_release_version: 0.0.1 # https://stable.dl2.discordapp.net/apps/linux/0.0.1/discord-0.0.1.tar.gz
    latest_release_date: 2024-12-05 # Assuming that the latest patch notes refer to this version (https://discord.com/blog/discord-patch-notes-december-5-2024)
    latest_release_version: 0.0.77 # https://discord.com/api/download?platform=linux&format=tar.gz -> https://stable.dl2.discordapp.net/apps/linux/0.0.77/discord-0.0.77.tar.gz
    release_count: 78
  - name: Discord for OSX
    reason: A very popular communication platform with 200+ million monthly users, that has been version 0 since 2015.
    wp_url: https://en.wikipedia.org/wiki/Discord
    url: https://discord.com/api/download?platform=osx
    first_release_date: 2015-05-13 # According to Wikipedia - however according the files version 0.0.165 on OSX was compiled on 2015-03-23
    first_release_version: 0.0.165 # https://stable.dl2.discordapp.net/apps/osx/0.0.165/Discord.dmg
    latest_release_date: 2024-12-05 # Assuming that the latest patch notes refer to this version (https://discord.com/blog/discord-patch-notes-december-5-2024)
    latest_release_version: 0.0.329 # https://discord.com/api/download?platform=osx -> https://stable.dl2.discordapp.net/apps/osx/0.0.329/Discord.dmg
    release_count: 148
  - name: Thanos
    url: https://thanos.io
    repo_url: https://github.com/thanos-io/thanos
    first_release_date: 2018-05-18
    first_release_version: 0.1.0-rc.0 # https://github.com/thanos-io/thanos/releases/tag/v0.1.0-rc.0
    latest_release_date: 2023-08-01
    release_count: 122<|MERGE_RESOLUTION|>--- conflicted
+++ resolved
@@ -438,10 +438,6 @@
   - name: Metabase
     url: https://www.metabase.com/
     gh_url: https://github.com/metabase/metabase
-<<<<<<< HEAD
-  - name: Unmanic
-    gh_url: https://github.com/Unmanic/unmanic
-=======
   - name: esbuild
     url: https://esbuild.github.io
     gh_url: https://github.com/evanw/esbuild
@@ -449,7 +445,8 @@
     url: https://www.npmjs.com/package/yup
     gh_url: https://github.com/jquense/yup
     reason: 7+ years of history, over 2M weekly downloads on npm
->>>>>>> d35b8b7b
+  - name: Unmanic
+    gh_url: https://github.com/Unmanic/unmanic
 
   # Non-GitHub projects below, manually updated
 
