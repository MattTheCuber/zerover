--- conflicted
+++ resolved
@@ -406,11 +406,9 @@
   - name: PyVista
     url: https://docs.pyvista.org/
     gh_url: https://github.com/pyvista/pyvista
-<<<<<<< HEAD
   - name: GoodbyeDPI
     url: https://ntc.party/c/community-software/goodbyedpi
     gh_url: https://github.com/ValdikSS/GoodbyeDPI
-=======
   - name: Sodium
     gh_url: https://github.com/CaffeineMC/sodium
   - name: The Clipboard project
@@ -432,7 +430,6 @@
   - name: Metabase
     url: https://www.metabase.com/
     gh_url: https://github.com/metabase/metabase
->>>>>>> 6051ac98
 
   # Non-GitHub projects below, manually updated
 
