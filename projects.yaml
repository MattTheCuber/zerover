--- conflicted
+++ resolved
@@ -227,10 +227,8 @@
     gh_url: https://github.com/digitalbazaar/forge
   - name: Stellarium
     gh_url: https://github.com/Stellarium/stellarium
-<<<<<<< HEAD
   - name: xonsh
     gh_url: https://github.com/xonsh/xonsh
-=======
   - name: Teeworlds
     url: https://teeworlds.com/
     gh_url: https://github.com/teeworlds/teeworlds
@@ -269,7 +267,6 @@
     gh_url: https://github.com/knex/knex
   - name: zoxide
     gh_url: https://github.com/ajeetdsouza/zoxide
->>>>>>> 01e6296b
 
   # Non-GitHub projects below, manually updated
 
