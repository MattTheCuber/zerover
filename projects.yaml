---
# To add a project to ZeroVer, simply add an entry to the projects
# list below. If after reading the directions, more help is needed,
# simply open an issue and we'll get that project added.
#
# An entry can consist of a name, GitHub url (without trailing slash),
# and reason, with the rest of the data pulled in from the API, so long
# as the project follows normal release tagging conventions.
#
# For non-GitHub projects, check out the manually-populated entries at
# the bottom of the list for the data format. Note that current ZeroVer
# and past ZeroVer projects have slightly different formats.

projects:
  # GitHub projects are at the top for convenience
  # Up-to-date details are filled in automatically by tools/gen_entry_json.py
  - name: Tactical RMM
    url: https://docs.tacticalrmm.com
    gh_url: https://github.com/amidaware/tacticalrmm
    reason: One of those forever in beta software even if it is used in critical infrastructure.
  - name: semver (Rust)
    gh_url: https://github.com/steveklabnik/semver
    reason: The irony. # kudos to David R. MacIver
  - name: dep (Go)
    gh_url: https://github.com/golang/dep
    reason: "Official dependency management tool from Golang. To quote the first line of the readme, 'dep is safe for production use.'"
  - name: Apache Kafka
    gh_url: https://github.com/apache/kafka
  - name: Minikube
    gh_url: https://github.com/kubernetes/minikube
    reason: Official kubernetes project with a logo, but no major release.
  - name: Arrow (Python)
    gh_url: https://github.com/crsmithdev/arrow
  - name: Neovim
    gh_url: https://github.com/neovim/neovim
  - name: Tor
    gh_url: https://github.com/torproject/tor
    url: https://blog.torproject.org/
  - name: Home Assistant
    gh_url: https://github.com/home-assistant/home-assistant
  - name: Vala
    gh_url: https://github.com/GNOME/vala
  - name: Onion
    gh_url: https://github.com/davidmoreno/onion
  - name: Nim
    gh_url: https://github.com/nim-lang/Nim
  - name: Windows Terminal
    url: https://www.microsoft.com/en-ca/p/windows-terminal-preview/9n0dx20hk701
    gh_url: https://github.com/microsoft/terminal
  - name: Bitcoin
    gh_url: https://github.com/bitcoin/bitcoin
    # first_release_date: 2009-01-12
  - name: Caddy
    gh_url: https://github.com/caddyserver/caddy
  - name: Werkzeug
    gh_url: https://github.com/pallets/werkzeug
    reason: Depended on by Flask and many other web frameworks.
  - name: Cython
    gh_url: https://github.com/cython/cython
  - name: TOML
    gh_url: https://github.com/toml-lang/toml
  - name: Flask
    gh_url: https://github.com/pallets/flask
  - name: datadogpy
    gh_url: https://github.com/DataDog/datadogpy
    reason: Part of a paid product.
  - name: SciPy
    gh_url: https://github.com/scipy/scipy
    emeritus: true
  - name: Pandas
    gh_url: https://github.com/pandas-dev/pandas
  - name: Wheel
    gh_url: https://github.com/pypa/wheel
    reason: Depended on by production Python deployments everywhere.
  - name: PyTorch
    gh_url: https://github.com/pytorch/pytorch
  - name: HTTPie
    gh_url: https://github.com/jakubroztocil/httpie
  - name: scikit-learn
    gh_url: https://github.com/scikit-learn/scikit-learn
  - name: certbot
    gh_url: https://github.com/certbot/certbot
  - name: sshuttle
    gh_url: https://github.com/sshuttle/sshuttle
  - name: Theano
    gh_url: https://github.com/Theano/Theano
    emeritus: true
  - name: Bokeh
    gh_url: https://github.com/bokeh/bokeh
  - name: Magic Wormhole
    gh_url: https://github.com/warner/magic-wormhole
  - name: docopt
    gh_url: https://github.com/docopt/docopt
  - name: httpbin
    gh_url: https://github.com/postmanlabs/httpbin
  - name: bottle.py
    gh_url: https://github.com/bottlepy/bottle
  - name: rq
    gh_url: https://github.com/rq/rq
  - name: hugo
    gh_url: https://github.com/gohugoio/hugo
  - name: drone
    gh_url: https://github.com/drone/drone
  - name: HashiCorp Terraform
    gh_url: https://github.com/hashicorp/terraform
  - name: HashiCorp Nomad
    gh_url: https://github.com/hashicorp/nomad
  - name: HashiCorp Vault
    gh_url: https://github.com/hashicorp/vault
  - name: xhyve
    gh_url: https://github.com/mist64/xhyve
  - name: zeal
    gh_url: https://github.com/zealdocs/zeal
  - name: html5lib-python
    gh_url: https://github.com/html5lib/html5lib-python
    emeritus: true
  - name: MyPy
    gh_url: https://github.com/python/mypy
  - name: asn1crypto
    gh_url: https://github.com/wbond/asn1crypto
    reason: Depended on by pyca/cryptography
  - name: Orc (liborc)
    url: https://cgit.freedesktop.org/gstreamer/orc
    gh_url: https://github.com/GStreamer/orc
    reason: Depended on by Ubuntu and other free desktop operating systems
  - name: Gephi
    gh_url: https://github.com/gephi/gephi
  - name: vim-airline
    gh_url: https://github.com/vim-airline/vim-airline
  - name: Julia
    gh_url: https://github.com/JuliaLang/julia
  - name: Flatpak
    gh_url: https://github.com/flatpak/flatpak
  - name: Meson Build System
    gh_url: https://github.com/mesonbuild/meson
  - name: zsh-completions
    gh_url: https://github.com/zsh-users/zsh-completions
  - name: Wekan
    gh_url: https://github.com/wekan/wekan
  - name: runc
    gh_url: https://github.com/opencontainers/runc
  - name: MechanicalSoup
    gh_url: https://github.com/MechanicalSoup/MechanicalSoup
  - name: Sway Window Manager
    gh_url: https://github.com/swaywm/sway
  - name: ProsodyIM
    gh_url: https://github.com/bjc/prosody
    url: https://prosody.im/
  - name: Pilosa
    gh_url: https://github.com/pilosa/pilosa
    url: https://www.pilosa.com/
  - name: fail2ban
    gh_url: https://github.com/fail2ban/fail2ban
  - name: qtile
    gh_url: https://github.com/qtile/qtile
  - name: autokey
    gh_url: https://github.com/autokey/autokey
  - name: ClamAV Antivirus
    gh_url: https://github.com/Cisco-Talos/clamav-devel
  - name: bup
    gh_url: https://github.com/bup/bup
  - name: You-Get
    gh_url: https://github.com/soimort/you-get
  - name: Ramda
    gh_url: https://github.com/ramda/ramda
  - name: dateparser
    gh_url: https://github.com/scrapinghub/dateparser
  - name: kubectx
    gh_url: https://github.com/ahmetb/kubectx
  - name: rollup
    gh_url: https://github.com/rollup/rollup
  - name: Music Player Daemon (mpd)
    url: https://www.musicpd.org/
    gh_url: https://github.com/MusicPlayerDaemon/MPD
  - name: wkhtmltopdf
    url: https://wkhtmltopdf.org/
    gh_url: https://github.com/wkhtmltopdf/wkhtmltopdf
  - name: VS Code C/C++ extension
    url: https://marketplace.visualstudio.com/items?itemName=ms-vscode.cpptools
    gh_url: https://github.com/microsoft/vscode-cpptools
    reason: Created by Microsoft and with almost 8 million installs, this is the standard extension you want if working with C or C++ in VS Code.
  - name: pywinauto
    url: http://pywinauto.github.io/
    gh_url: https://github.com/pywinauto/pywinauto
  - name: React
    url: https://reactjs.org
    first_release_version: v0.3.0
    gh_url: https://github.com/facebook/react
    emeritus: true
  - name: Rake
    gh_url: https://github.com/ruby/rake
    emeritus: true
    reason: The pioneer of the zero-to-double-digits jump.
  - name: Chocolatey
    url: https://chocolatey.org/
    gh_url: https://github.com/chocolatey/choco
  - name: Perkeep
    gh_url: https://github.com/perkeep/perkeep
  - name: asn1c
    gh_url: https://github.com/vlm/asn1c
  - name: React Native
    gh_url: https://github.com/facebook/react-native
  - name: PHPStan
    gh_url: https://github.com/phpstan/phpstan
  - name: Nuitka
    url: https://nuitka.net/
    gh_url: https://github.com/Nuitka/Nuitka
  - name: StreamEx
    gh_url: https://github.com/amaembo/streamex
  - name: 3proxy
    gh_url: https://github.com/z3APA3A/3proxy
  - name: Flow
    gh_url: https://github.com/facebook/flow
  - name: GoReleaser
    gh_url: https://github.com/goreleaser/goreleaser
  - name: JaCoCo
    gh_url: https://github.com/jacoco/jacoco
  - name: iodine
    gh_url: https://github.com/yarrick/iodine
  - name: foreman
    gh_url: https://github.com/ddollar/foreman
  - name: axios
    gh_url: https://github.com/axios/axios
  - name: Pry
    gh_url: https://github.com/pry/pry
  - name: Forge
    gh_url: https://github.com/digitalbazaar/forge
  - name: Stellarium
    gh_url: https://github.com/Stellarium/stellarium
  - name: xonsh
    gh_url: https://github.com/xonsh/xonsh
  - name: ccls
    gh_url: https://github.com/MaskRay/ccls
  - name: Colyseus
    gh_url: https://github.com/colyseus/colyseus
  - name: Teeworlds
    url: https://teeworlds.com/
    gh_url: https://github.com/teeworlds/teeworlds
  - name: Numba
    url: https://numba.pydata.org
    gh_url: https://github.com/numba/numba
    reason: Widely used throughout the PyData and Python scientific computing ecosystems.
  - name: Semgrep
    url: https://semgrep.dev/
    gh_url: https://github.com/returntocorp/semgrep
  - name: XMonad
    url: https://xmonad.org/
    gh_url: https://github.com/xmonad/xmonad
  - name: Datasette
    url: https://datasette.io/
    gh_url: https://github.com/simonw/datasette
  - name: Tendermint
    gh_url: https://github.com/tendermint/tendermint/
  - name: Cosmos-sdk
    gh_url: https://github.com/cosmos/cosmos-sdk
  - name: LocalStack
    url: https://localstack.cloud
    gh_url: https://github.com/localstack/localstack
    reason: 250k+ daily Docker pulls in 2021
  - name: Elm Language
    gh_url: https://github.com/elm/compiler
    reason: Two years ago, wrote, Elm 0.19.1 will be stable for quite some time. Also, Enforces SemVer at a package level, does not follow it itself.
  - name: globalid (ruby)
    gh_url: https://github.com/rails/globalid
    reason: Dependency of Rails since 2014, still 0.5.2 in 2021
  - name: winapi-rs (Rust)
    gh_url: https://github.com/retep998/winapi-rs
  - name: Paper.js
    gh_url: https://github.com/paperjs/paper.js
  - name: Knex.js
    gh_url: https://github.com/knex/knex
  - name: zoxide
    gh_url: https://github.com/ajeetdsouza/zoxide
  - name: OpenRC
    gh_url: https://github.com/OpenRC/openrc
  - name: Notary
    gh_url: https://github.com/notaryproject/notary
  - name: Enlightenment
    url: http://www.enlightenment.org/
    gh_url: https://github.com/Enlightenment/enlightenment
  - name: mpv
    gh_url: https://github.com/mpv-player/mpv
  - name: PyTransitions
    gh_url: https://github.com/pytransitions/transitions
  - name: Stylus
    url: https://stylus-lang.com/
    gh_url: https://github.com/stylus/stylus
  - name: nw.js
    gh_url: https://github.com/nwjs/nw.js
  - name: Video Speed Controller
    gh_url: https://github.com/igrigorik/videospeed
    url: https://chrome.google.com/webstore/detail/video-speed-controller/nffaoalbilbmmfgbnbgppjihopabppdk
  - name: Pyre
    url: https://pyre-check.org
    gh_url: https://github.com/facebook/pyre-check
  - name: brick/math
    gh_url: https://github.com/brick/math
  #- name: Tachiyomi
  #  url: https://tachiyomi.org/
  #  gh_url: https://github.com/tachiyomiorg/tachiyomi
  #  reason: Rewrite is supposed to release as 1.0.0, but it has been stale and in progress for several years with no finish line in sight.
  #  dead: https://tachiyomi.org/news/2024-01-13-goodbye / https://pastebin.com/ScYsKtia
  - name: Mihon
    url: https://mihon.app/
    gh_url: https://github.com/mihonapp/mihon
    reason: Spiritual succesor of Tachiyomi. As such follows its versioning convention.
  - name: python-dotenv
    url: https://github.com/theskumar/python-dotenv
    gh_url: https://github.com/theskumar/python-dotenv
    reason: 8 years under development, core part of many libraries, just got to 0.20.0
  - name: Zig
    url: https://ziglang.org
    gh_url: https://github.com/ziglang/zig
  - name: FreeCol
    url: https://www.freecol.org/
    gh_url: https://github.com/FreeCol/freecol
  - name: asdf
    gh_url: https://github.com/asdf-vm/asdf
  - name: Ruff
    gh_url: https://github.com/astral-sh/ruff
  - name: Qiskit
    url: https://qiskit.org/
    gh_url: https://github.com/Qiskit/qiskit
    reason: Qiskit is the most popular quantum computing SDK according to Unitary Fund Quantum Open Source Software survey in 2022.
  - name: graphile-worker
    url: https://www.graphile.org/
    gh_url: https://github.com/graphile/worker
  - name: Monero
    url: https://getmonero.org
    gh_url: https://github.com/monero-project/monero
  - name: MultiMC Launcher
    url: https://multimc.org/
    gh_url: https://github.com/MultiMC/Launcher
    reason: Prominent launcher for maintaining multiple instances of MineCraft.
  - name: Factor
    url: https://factorcode.org/
    gh_url: https://github.com/factor/factor
    reason: A concatenative stack-based programming language.
  - name: Tectonic
    url: https://tectonic-typesetting.github.io/
    gh_url: https://github.com/tectonic-typesetting/tectonic
    reason: A TeX distributon that has been version 0 since 2016
  - name: Flipper
    url: https://www.flippercloud.io/docs
    gh_url: https://github.com/flippercloud/flipper
    reason: The main gem for managing feature flags in Ruby with 44 million downloads.
  - name: CorsixTH
    url: https://corsixth.com
    gh_url: https://github.com/CorsixTH/CorsixTH
  - name: Apache Druid
    url: https://druid.apache.org/
    gh_url: https://github.com/apache/druid/
  - name: seaborn
    url: https://seaborn.pydata.org/
    gh_url: https://github.com/mwaskom/seaborn
  - name: Cartopy
    url: https://scitools.org.uk/cartopy/docs/latest/
    gh_url: https://github.com/SciTools/cartopy
  - name: fzf
    url: https://github.com/junegunn/fzf#table-of-contents
    gh_url: https://github.com/junegunn/fzf
    reason: fzf is probably the most famous terminal fuzzy finder
  - name: Pint
    url: https://pint.readthedocs.io
    gh_url: https://github.com/hgrecco/pint
  - name: Helmfile
    gh_url: https://github.com/helmfile/helmfile
  - name: Google Go CDK
    gh_url: https://github.com/google/go-cloud/
  - name: FreeCAD
    url: https://www.freecad.org/
    gh_url: https://github.com/FreeCAD/FreeCAD
    # first_release_date: 2002-10-29
    # first_release_version: 0.0.1  # this tag's not on github, commented for now (2024-02-20)
  - name: Haskell bytestring
    gh_url: https://github.com/haskell/bytestring
    reason: Ships with the Haskell compiler, over 8000 libraries depend on it.
    # first_release_date: ~2007, see https://github.com/mahmoud/zerover/issues/186
    # first_release_version: 0.9
  - name: Anthropic Python SDK
    gh_url: https://github.com/anthropics/anthropic-sdk-python
  - name: Excalidraw
    gh_url: https://github.com/excalidraw/excalidraw/
  - name: restic
    url: https://restic.net/
    gh_url: https://github.com/restic/restic
  - name: Zola
    url: https://www.getzola.org/
    gh_url: https://github.com/getzola/zola
  - name: Hy
    gh_url: https://github.com/hylang/hy
  - name: Create
    url: https://createmod.net/
    gh_url: https://github.com/Creators-of-Create/Create
  - name: FastAPI
    url: https://github.com/fastapi/fastapi
  - name: atlantis
    url: https://www.runatlantis.io/
    gh_url: https://github.com/runatlantis/atlantis
  - name: Fabric API
    url: https://modrinth.com/mod/fabric-api
    gh_url: https://github.com/FabricMC/fabric
  - name: Nushell
    url: https://www.nushell.sh
    gh_url: https://github.com/nushell/nushell
  - name: PyVista
    url: https://docs.pyvista.org/
    gh_url: https://github.com/pyvista/pyvista
<<<<<<< HEAD
  - name: The Clipboard project
    url: https://getclipboard.app/
    gh_url: https://github.com/Slackadays/Clipboard
    reason: The only complete clipboard manager for the terminal.
=======
  - name: Uncrustify
    url: http://uncrustify.sourceforge.net/
    gh_url: https://github.com/uncrustify/uncrustify
  - name: lazygit
    gh_url: https://github.com/jesseduffield/lazygit
  - name: OpenBLAS
    url: http://www.openblas.net/
    gh_url: https://github.com/OpenMathLib/OpenBLAS
  - name: libc (Rust)
    url: https://docs.rs/libc
    gh_url: https://github.com/rust-lang/libc
    reason: libc is one of the most popular libraries for Rust programming language providing bindings to platforms' system libraries.
  - name: Metabase
    url: https://www.metabase.com/
    gh_url: https://github.com/metabase/metabase
>>>>>>> cc13cd89

  # Non-GitHub projects below, manually updated

  - name: ASCEND
    repo_url: http://code.ascend4.org/ascend/trunk/
    wp_url: https://en.wikipedia.org/wiki/ASCEND
    url: http://ascend4.org/Main_Page
    first_release_date: 1978-06-01
    first_release_version: 0.0.1
    latest_release_date: 2012-12-13
    latest_release_version: 0.9.8
  - name: Dash
    url: https://git.kernel.org/pub/scm/utils/dash/dash.git
    first_release_date: 1997-06-19T09:29:16
    first_release_version: 0.3.1
    latest_release_date: 2016-09-23T14:51:58
    latest_release_version: 0.5.9.1
  - name: docutils
    repo_url: https://github.com/docutils/docutils
    reason: Depended on by Sphinx and most of the content on ReadTheDocs. The reference implementation of ReStructuredText, the inspiration for Markdown.
    first_release_date: 2002-01-01
    first_release_version: 0.1
    latest_release_version: 0.19
    latest_release_date: 2022-07-05
  - name: Inkscape
    url: https://launchpad.net/inkscape
    emeritus: true
    first_release_date: 2000-09-01
    first_release_version: 0.16 # sodipodi cvs import according to changelog
    first_nonzv_release_date: 2020-05-01
    last_zv_release_version: 0.92.5
  - name: Compiz
    first_release_date: 2006-05-22
    latest_release_date: 2016-11-11
    latest_release_version: 0.9.13.1
    url: https://launchpad.net/compiz
  - name: distlib
    first_release_version: 0.1.0
    first_release_date: 2013-03-02
    latest_release_version: 0.2.6
    latest_release_date: 2017-10-28
    url: https://bitbucket.org/pypa/distlib
    reason: Depended on by pypa/pip
  - name: OpenSSL
    url: https://github.com/openssl/openssl
    star_count: 6706 # release name convention is weird, hardcode counts 2018-03-31
    release_count_zv: 51 # technically only counts til 1.0 by date (2010). 0.9.8zh was the last 0ver and came out in 2015.
    emeritus: true
    first_release_date: 1998-12-23
    first_release_version: 0.9.1
    last_zv_release_version: 0.9.8n
    first_nonzv_release_date: 2010-03-29
  - name: Factorio
    url: https://factorio.com/
    emeritus: true
    first_release_date: 2012-12-24
    first_release_version: 0.1.0
    latest_release_version: 1.0.0
    latest_release_date: 2020-08-14
    first_nonzv_release_date: 2020-08-14
    last_zv_release_version: 0.18.47
    reason: Popular, for-profit game.
  - name: pg (Ruby)
    url: https://rubygems.org/gems/pg
    first_release_version: 0.7.9.2008.01.28
    first_release_date: 2008-01-26
    last_zv_release_version: 0.21.0
    first_nonzv_release_date: 2017-06-13
    release_count_zv: 123
    reason: Leading library for connecting Ruby to Postgres
    emeritus: true
  - name: PuTTY
    url: https://www.chiark.greenend.org.uk/~sgtatham/putty/
    first_release_version: 0.43beta
    first_release_date: 1999-01-08
    latest_release_version: 0.82
    latest_release_date: 2024-11-27
    reason: Probably the most popular SSH client in Windows history
  - name: MAME
    url: https://github.com/mamedev/mame
    wp_url: https://en.wikipedia.org/wiki/MAME
    star_count: 6970
    first_release_version: 0.1
    first_release_date: 1997-02-05
    latest_release_version: 0.259
    latest_release_date: 2023-09-28
    release_count: 259
    release_count_zv: 259
  - name: slrn # thanks hynek
    url: http://slrn.sourceforge.net/
    wp_url: https://en.wikipedia.org/wiki/Slrn
    first_release_date: 1994-08-13 # https://sourceforge.net/p/slrn/mailman/message/6405527/
    first_release_version: 0.1.0.0
    latest_release_date: 2016-10-23
    latest_release_version: 1.0.3
    last_zv_release_version: 0.9.9p1
    first_nonzv_release_date: 2012-12-21
    emeritus: true
    release_count: 71 # changelog_text.count('\nChanges since 0')
  - name: Dwarf Fortress
    url: http://www.bay12games.com/dwarves/
    first_release_date: 2006-08-08
    first_release_version: 0.21.93.19a
    latest_release_date: 2018-04-01
    latest_release_version: 0.44.09
    release_count: 142 # appx, based on df wiki release history
  - name: "Cataclysm: Dark Days Ahead"
    url: https://cataclysmdda.org
    # gh_url: https://github.com/CleverRaven/Cataclysm-DDA  # gh is returning tags out of order
    reason: Immensely popular cross-platform open-source game under continuous development for 6 years.
    first_release_version: 0.1
    first_release_date: 2013-02-26
    latest_release_version: 0.C
    latest_release_date: 2015-03-19
    release_count: 15
    release_count_zv: 15
    star_count: 1775
  - name: Window Maker
    url: https://windowmaker.org/
    wp_url: https://en.wikipedia.org/wiki/Window_Maker
    first_release_date: 1997-01-01 # exact date unknown
    first_release_version: 0.0.3
    latest_release_version: 0.96.0
    latest_release_date: 2023-08-05
    release_count: 94
  - name: ReactOS
    url: https://www.reactos.org/
    _gh_url: https://github.com/reactos/reactos # underscore prefix prevents overriding data below
    reason: A free Windows-compatible Operating System
    first_release_version: 0.0.7
    first_release_date: 1996-01-23
    latest_release_version: 0.4.14
    latest_release_date: 2021-12-16
    release_count: 59 # ignore github saying >250 releases, ~80% of them are some kind of weird backup non-releases
    release_count_zv: 59
    star_count: 13301
  - name: OpenStreetMap API/website
    url: https://openstreetmap.org/
    wp_url: https://en.wikipedia.org/wiki/OpenStreetMap
    _gh_url: https://github.com/openstreetmap/openstreetmap-website # Dosen't use releases on GitHub
    reason: "Open map data used almost anywhere there's a non-Google map."
    first_release_version: 0.3
    first_release_date: 2004-8-9
    latest_release_version: 0.6 February 2021 # See https://wiki.openstreetmap.org/wiki/API_v0.6#Semantic_versioning
    latest_release_date: 2021-02-01
    release_count: 14 # 0.3 → 0.6 and then the dated changes to 0.6
  - name: three.js
    url: https://threejs.org/
    _gh_url: https://github.com/mrdoob/three.js
    first_release_version: 0.1 # github releases are r1-r130
    first_release_date: 2013-07-03T11:49:48
    latest_release_version: 0.130
    latest_release_date: 2021-10-04T18:49:30
    release_count: 133
    release_count_zc: 133
    star_count: 75000
  - name: yup
    url: https://www.npmjs.com/package/yup
    gh_url: https://github.com/jquense/yup
    reason: 7+ years of history, over 2M weekly downloads on npm
  - name: google-api-client (ruby)
    url: https://rubygems.org/gems/google-api-client/
    _gh_url: https://github.com/googleapis/google-api-ruby-client
    first_release_version: 0.1.0
    first_release_date: 2010-10-14
    latest_release_version: 0.53.0
    latest_release_date: 2021-01-18
    release_count: 201
    star_count: 2400
  - name: rand
    url: https://rust-random.github.io/book/
    gh_url: https://github.com/rust-random/rand
    reason: The most downloaded Rust crate
    first_release_version: 0.1.1
    first_release_date: 2015-02-03
    latest_release_version: 0.8.4
    latest_release_date: 2021-06-15
    release_count: 67
    star_count: 881
  - name: esbuild
    url: https://esbuild.github.io
    gh_url: https://github.com/evanw/esbuild
  - name: suhosin
    url: https://suhosin.org/
    _gh_url: https://github.com/sektioneins/suhosin
    first_release_version: 0.9.1
    first_release_date: 2006-09-16T00:00:00
    latest_release_version: 0.9.38
    latest_release_date: 2015-05-21T00:00:00
  - name: Pure Data
    wp_url: https://en.wikipedia.org/wiki/Pure_Data
    _gh_url: https://github.com/pure-data/pure-data/
    url: https://puredata.info/
    first_release_date: 1996-06-01
    first_release_version: 0.1
    latest_release_version: 0.52-1
    latest_release_date: 2021-12-19
  - name: XeTeX
    wp_url: https://en.wikipedia.org/wiki/XeTeX
    url: http://xetex.sourceforge.net/
    first_release_date: 2004-04-07
    first_release_version: 0.3
    latest_release_version: 0.999992
    latest_release_date: 2020-01-20
  - name: PipeWire
    wp_url: https://en.wikipedia.org/wiki/PipeWire
    url: https://pipewire.org/
    first_release_date: 2017-06-20
    first_release_version: 0.1.0
    latest_release_date: 2023-06-26
    latest_release_version: 0.3.72
  - name: gettext
    wp_url: https://en.wikipedia.org/wiki/Gettext
    url: https://www.gnu.org/software/gettext/
    first_release_date: 1987-01-01 # https://web.archive.org/web/20120323032211/http://compgroups.net/comp.unix.solaris/History-of-gettext-et-al
    first_release_version: 0.1 # earliest version still on gnu.org is 0.10.40 from 2001-09-15
    latest_release_date: 2023-06-17
    latest_release_version: 0.22
  - name: Wine
    wp_url: https://en.wikipedia.org/wiki/Wine_(software)
    url: https://www.winehq.org/
    first_release_date: 1993-06-29
    first_release_version: 0.0.2
    first_nonzv_release_date: 2008-06-17
    last_zv_release_version: 0.9.61
    emeritus: true
  - name: cargo-audit
    url: https://rustsec.org/
    first_release_date: 2017-02-27
    first_release_version: 0.1.0
    latest_release_date: 2024-02-15
    latest_release_version: 0.20.0
    # technically on github, but has a weird monorepo version tagging scheme that'll need code to handle
    # gh_url: https://github.com/rustsec/rustsec
  - name: transformers
    url: https://hackage.haskell.org/package/transformers
    repo_url: https://hub.darcs.net/ross/transformers
    first_release_date: 2009-01-05
    first_release_version: 0.0.0.0 # Now *they* understand the power of zerover.
    latest_release_date: 2023-08-01
    latest_release_version: 0.6.1.1
    release_count: 39
    reason: 11444 reverse dependencies on Hackage, including GHC itself.
  - name: Discord for Linux
    reason: A very popular communication platform with 200+ million monthly users, that has been version 0 since 2015.
    wp_url: https://en.wikipedia.org/wiki/Discord
    url: https://discord.com/api/download?platform=linux&format=tar.gz # Latest in tar.gz format
    first_release_date: 2015-05-13 # According to Wikipedia - however according the files version 0.0.1 on Linux was compiled on 2017-01-04
    first_release_version: 0.0.1 # https://stable.dl2.discordapp.net/apps/linux/0.0.1/discord-0.0.1.tar.gz
    latest_release_date: 2024-12-05 # Assuming that the latest patch notes refer to this version (https://discord.com/blog/discord-patch-notes-december-5-2024)
    latest_release_version: 0.0.77 # https://discord.com/api/download?platform=linux&format=tar.gz -> https://stable.dl2.discordapp.net/apps/linux/0.0.77/discord-0.0.77.tar.gz
    release_count: 78
  - name: Discord for OSX
    reason: A very popular communication platform with 200+ million monthly users, that has been version 0 since 2015.
    wp_url: https://en.wikipedia.org/wiki/Discord
    url: https://discord.com/api/download?platform=osx
    first_release_date: 2015-05-13 # According to Wikipedia - however according the files version 0.0.165 on OSX was compiled on 2015-03-23
    first_release_version: 0.0.165 # https://stable.dl2.discordapp.net/apps/osx/0.0.165/Discord.dmg
    latest_release_date: 2024-12-05 # Assuming that the latest patch notes refer to this version (https://discord.com/blog/discord-patch-notes-december-5-2024)
    latest_release_version: 0.0.329 # https://discord.com/api/download?platform=osx -> https://stable.dl2.discordapp.net/apps/osx/0.0.329/Discord.dmg
    release_count: 148
  - name: Thanos
    url: https://thanos.io
    repo_url: https://github.com/thanos-io/thanos
    first_release_date: 2018-05-18
    first_release_version: 0.1.0-rc.0 # https://github.com/thanos-io/thanos/releases/tag/v0.1.0-rc.0
    latest_release_date: 2023-08-01
    release_count: 122
<|MERGE_RESOLUTION|>--- conflicted
+++ resolved
@@ -406,12 +406,10 @@
   - name: PyVista
     url: https://docs.pyvista.org/
     gh_url: https://github.com/pyvista/pyvista
-<<<<<<< HEAD
   - name: The Clipboard project
     url: https://getclipboard.app/
     gh_url: https://github.com/Slackadays/Clipboard
     reason: The only complete clipboard manager for the terminal.
-=======
   - name: Uncrustify
     url: http://uncrustify.sourceforge.net/
     gh_url: https://github.com/uncrustify/uncrustify
@@ -427,7 +425,6 @@
   - name: Metabase
     url: https://www.metabase.com/
     gh_url: https://github.com/metabase/metabase
->>>>>>> cc13cd89
 
   # Non-GitHub projects below, manually updated
 
