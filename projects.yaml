---
# To add a project to ZeroVer, simply add an entry to the projects
# list below. If after reading the directions, more help is needed,
# simply open an issue and we'll get that project added.
#
# An entry can consist of a name, GitHub url (without trailing slash),
# and reason, with the rest of the data pulled in from the API, so long
# as the project follows normal release tagging conventions.
#
# For non-GitHub projects, check out the manually-populated entries at
# the bottom of the list for the data format. Note that current ZeroVer
# and past ZeroVer projects have slightly different formats.

projects:
  # GitHub projects are at the top for convenience
  # Up-to-date details are filled in automatically by tools/gen_entry_json.py
  - name: Tactical RMM
    url: https://docs.tacticalrmm.com
    gh_url: https://github.com/amidaware/tacticalrmm
    reason: One of those forever in beta software even if it is used in critical infrastructure.
  - name: semver (Rust)
    gh_url: https://github.com/steveklabnik/semver
    reason: The irony. # kudos to David R. MacIver
  - name: dep (Go)
    gh_url: https://github.com/golang/dep
    reason: "Official dependency management tool from Golang. To quote the first line of the readme, 'dep is safe for production use.'"
  - name: Apache Kafka
    gh_url: https://github.com/apache/kafka
  - name: Minikube
    gh_url: https://github.com/kubernetes/minikube
    reason: Official kubernetes project with a logo, but no major release.
  - name: Arrow (Python)
    gh_url: https://github.com/crsmithdev/arrow
  - name: NeoVIM
    gh_url: https://github.com/neovim/neovim
  - name: Tor
    gh_url: https://github.com/torproject/tor
    url: https://blog.torproject.org/
  - name: Home Assistant
    gh_url: https://github.com/home-assistant/home-assistant
  - name: Vala
    gh_url: https://github.com/GNOME/vala
  - name: Onion
    gh_url: https://github.com/davidmoreno/onion
  - name: Nim
    gh_url: https://github.com/nim-lang/Nim
  - name: Windows Terminal
    url: https://www.microsoft.com/en-ca/p/windows-terminal-preview/9n0dx20hk701
    gh_url: https://github.com/microsoft/terminal
  - name: Bitcoin
    gh_url: https://github.com/bitcoin/bitcoin
    # first_release_date: 2009-01-12
  - name: Caddy
    gh_url: https://github.com/caddyserver/caddy
  - name: Werkzeug
    gh_url: https://github.com/pallets/werkzeug
    reason: Depended on by Flask and many other web frameworks.
  - name: Cython
    gh_url: https://github.com/cython/cython
  - name: TOML
    gh_url: https://github.com/toml-lang/toml
  - name: Flask
    gh_url: https://github.com/pallets/flask
  - name: datadogpy
    gh_url: https://github.com/DataDog/datadogpy
    reason: Part of a paid product.
  - name: SciPy
    gh_url: https://github.com/scipy/scipy
    emeritus: true
  - name: Pandas
    gh_url: https://github.com/pandas-dev/pandas
  - name: Wheel
    gh_url: https://github.com/pypa/wheel
    reason: Depended on by production Python deployments everywhere.
  - name: PyTorch
    gh_url: https://github.com/pytorch/pytorch
  - name: HTTPie
    gh_url: https://github.com/jakubroztocil/httpie
  - name: scikit-learn
    gh_url: https://github.com/scikit-learn/scikit-learn
  - name: certbot
    gh_url: https://github.com/certbot/certbot
  - name: sshuttle
    gh_url: https://github.com/sshuttle/sshuttle
  - name: Theano
    gh_url: https://github.com/Theano/Theano
    emeritus: true
  - name: Bokeh
    gh_url: https://github.com/bokeh/bokeh
  - name: Magic Wormhole
    gh_url: https://github.com/warner/magic-wormhole
  - name: docopt
    gh_url: https://github.com/docopt/docopt
  - name: httpbin
    gh_url: https://github.com/postmanlabs/httpbin
  - name: bottle.py
    gh_url: https://github.com/bottlepy/bottle
  - name: rq
    gh_url: https://github.com/rq/rq
  - name: hugo
    gh_url: https://github.com/gohugoio/hugo
  - name: drone
    gh_url: https://github.com/drone/drone
  - name: HashiCorp Terraform
    gh_url: https://github.com/hashicorp/terraform
  - name: HashiCorp Nomad
    gh_url: https://github.com/hashicorp/nomad
  - name: HashiCorp Vault
    gh_url: https://github.com/hashicorp/vault
  - name: xhyve
    gh_url: https://github.com/mist64/xhyve
  - name: zeal
    gh_url: https://github.com/zealdocs/zeal
  - name: html5lib-python
    gh_url: https://github.com/html5lib/html5lib-python
    emeritus: true
  - name: MyPy
    gh_url: https://github.com/python/mypy
  - name: asn1crypto
    gh_url: https://github.com/wbond/asn1crypto
    reason: Depended on by pyca/cryptography
  - name: Orc (liborc)
    url: https://cgit.freedesktop.org/gstreamer/orc
    gh_url: https://github.com/GStreamer/orc
    reason: Depended on by Ubuntu and other free desktop operating systems
  - name: Gephi
    gh_url: https://github.com/gephi/gephi
  - name: vim-airline
    gh_url: https://github.com/vim-airline/vim-airline
  - name: Julia
    gh_url: https://github.com/JuliaLang/julia
  - name: Flatpak
    gh_url: https://github.com/flatpak/flatpak
  - name: Meson Build System
    gh_url: https://github.com/mesonbuild/meson
  - name: zsh-completions
    gh_url: https://github.com/zsh-users/zsh-completions
  - name: Wekan
    gh_url: https://github.com/wekan/wekan
  - name: runc
    gh_url: https://github.com/opencontainers/runc
  - name: MechanicalSoup
    gh_url: https://github.com/MechanicalSoup/MechanicalSoup
  - name: Sway Window Manager
    gh_url: https://github.com/swaywm/sway
  - name: ProsodyIM
    gh_url: https://github.com/bjc/prosody
    url: https://prosody.im/
  - name: Pilosa
    gh_url: https://github.com/pilosa/pilosa
    url: https://www.pilosa.com/
  - name: fail2ban
    gh_url: https://github.com/fail2ban/fail2ban
  - name: qtile
    gh_url: https://github.com/qtile/qtile
  - name: autokey
    gh_url: https://github.com/autokey/autokey
  - name: ClamAV Antivirus
    gh_url: https://github.com/Cisco-Talos/clamav-devel
  - name: bup
    gh_url: https://github.com/bup/bup
  - name: You-Get
    gh_url: https://github.com/soimort/you-get
  - name: Ramda
    gh_url: https://github.com/ramda/ramda
  - name: dateparser
    gh_url: https://github.com/scrapinghub/dateparser
  - name: kubectx
    gh_url: https://github.com/ahmetb/kubectx
  - name: rollup
    gh_url: https://github.com/rollup/rollup
  - name: Music Player Daemon (mpd)
    url: https://www.musicpd.org/
    gh_url: https://github.com/MusicPlayerDaemon/MPD
  - name: wkhtmltopdf
    url: https://wkhtmltopdf.org/
    gh_url: https://github.com/wkhtmltopdf/wkhtmltopdf
  - name: VS Code C/C++ extension
    url: https://marketplace.visualstudio.com/items?itemName=ms-vscode.cpptools
    gh_url: https://github.com/microsoft/vscode-cpptools
    reason: Created by Microsoft and with almost 8 million installs, this is the standard extension you want if working with C or C++ in VS Code.
  - name: pywinauto
    url: http://pywinauto.github.io/
    gh_url: https://github.com/pywinauto/pywinauto
  - name: React
    url: https://reactjs.org
    first_release_version: v0.3.0
    gh_url: https://github.com/facebook/react
    emeritus: true
  - name: Rake
    gh_url: https://github.com/ruby/rake
    emeritus: true
    reason: The pioneer of the zero-to-double-digits jump.
  - name: Chocolatey
    url: https://chocolatey.org/
    gh_url: https://github.com/chocolatey/choco
  - name: Perkeep
    gh_url: https://github.com/perkeep/perkeep
  - name: asn1c
    gh_url: https://github.com/vlm/asn1c
  - name: React Native
    gh_url: https://github.com/facebook/react-native
  - name: PHPStan
    gh_url: https://github.com/phpstan/phpstan
  - name: Nuitka
    url: https://nuitka.net/
    gh_url: https://github.com/Nuitka/Nuitka
  - name: StreamEx
    gh_url: https://github.com/amaembo/streamex
  - name: 3proxy
    gh_url: https://github.com/z3APA3A/3proxy
  - name: Flow
    gh_url: https://github.com/facebook/flow
  - name: GoReleaser
    gh_url: https://github.com/goreleaser/goreleaser
  - name: JaCoCo
    gh_url: https://github.com/jacoco/jacoco
  - name: iodine
    gh_url: https://github.com/yarrick/iodine
  - name: foreman
    gh_url: https://github.com/ddollar/foreman
  - name: axios
    gh_url: https://github.com/axios/axios
  - name: Pry
    gh_url: https://github.com/pry/pry
  - name: Forge
    gh_url: https://github.com/digitalbazaar/forge
  - name: Stellarium
    gh_url: https://github.com/Stellarium/stellarium
  - name: xonsh
    gh_url: https://github.com/xonsh/xonsh
  - name: ccls
    gh_url: https://github.com/MaskRay/ccls
  - name: Colyseus
    gh_url: https://github.com/colyseus/colyseus
  - name: Teeworlds
    url: https://teeworlds.com/
    gh_url: https://github.com/teeworlds/teeworlds
  - name: Numba
    url: https://numba.pydata.org
    gh_url: https://github.com/numba/numba
    reason: Widely used throughout the PyData and Python scientific computing ecosystems.
  - name: Semgrep
    url: https://semgrep.dev/
    gh_url: https://github.com/returntocorp/semgrep
  - name: XMonad
    url: https://xmonad.org/
    gh_url: https://github.com/xmonad/xmonad
  - name: Datasette
    url: https://datasette.io/
    gh_url: https://github.com/simonw/datasette
  - name: Tendermint
    gh_url: https://github.com/tendermint/tendermint/
  - name: Cosmos-sdk
    gh_url: https://github.com/cosmos/cosmos-sdk
  - name: LocalStack
    url: https://localstack.cloud
    gh_url: https://github.com/localstack/localstack
    reason: 250k+ daily Docker pulls in 2021
  - name: Elm Language
    gh_url: https://github.com/elm/compiler
    reason: Two years ago, wrote, Elm 0.19.1 will be stable for quite some time. Also, Enforces SemVer at a package level, does not follow it itself.
  - name: globalid (ruby)
    gh_url: https://github.com/rails/globalid
    reason: Dependency of Rails since 2014, still 0.5.2 in 2021
  - name: winapi-rs (Rust)
    gh_url: https://github.com/retep998/winapi-rs
  - name: Paper.js
    gh_url: https://github.com/paperjs/paper.js
  - name: Knex.js
    gh_url: https://github.com/knex/knex
  - name: zoxide
    gh_url: https://github.com/ajeetdsouza/zoxide
  - name: OpenRC
    gh_url: https://github.com/OpenRC/openrc
  - name: Notary
    gh_url: https://github.com/notaryproject/notary
  - name: Enlightenment
    url: http://www.enlightenment.org/
    gh_url: https://github.com/Enlightenment/enlightenment
  - name: mpv
    gh_url: https://github.com/mpv-player/mpv
  - name: PyTransitions
    gh_url: https://github.com/pytransitions/transitions
  - name: Stylus
    url: https://stylus-lang.com/
    gh_url: https://github.com/stylus/stylus
  - name: nw.js
    gh_url: https://github.com/nwjs/nw.js
  - name: Video Speed Controller
    gh_url: https://github.com/igrigorik/videospeed
    url: https://chrome.google.com/webstore/detail/video-speed-controller/nffaoalbilbmmfgbnbgppjihopabppdk
  - name: Pyre
    url: https://pyre-check.org
    gh_url: https://github.com/facebook/pyre-check
  - name: brick/math
    gh_url: https://github.com/brick/math
  #- name: Tachiyomi
  #  url: https://tachiyomi.org/
  #  gh_url: https://github.com/tachiyomiorg/tachiyomi
  #  reason: Rewrite is supposed to release as 1.0.0, but it has been stale and in progress for several years with no finish line in sight.
  #  dead: https://tachiyomi.org/news/2024-01-13-goodbye / https://pastebin.com/ScYsKtia
  - name: Mihon
    url: https://mihon.app/
    gh_url: https://github.com/mihonapp/mihon
    reason: Spiritual succesor of Tachiyomi. As such follows its versioning convention.
  - name: python-dotenv
    url: https://github.com/theskumar/python-dotenv
    gh_url: https://github.com/theskumar/python-dotenv
    reason: 8 years under development, core part of many libraries, just got to 0.20.0
  - name: Zig
    url: https://ziglang.org
    gh_url: https://github.com/ziglang/zig
  - name: FreeCol
    url: https://www.freecol.org/
    gh_url: https://github.com/FreeCol/freecol
  - name: asdf
    gh_url: https://github.com/asdf-vm/asdf
  - name: Ruff
    gh_url: https://github.com/astral-sh/ruff
  - name: Qiskit
    url: https://qiskit.org/
    gh_url: https://github.com/Qiskit/qiskit
    reason: Qiskit is the most popular quantum computing SDK according to Unitary Fund Quantum Open Source Software survey in 2022.
  - name: graphile-worker
    url: https://www.graphile.org/
    gh_url: https://github.com/graphile/worker
  - name: Monero
    url: https://getmonero.org
    gh_url: https://github.com/monero-project/monero
  - name: MultiMC Launcher
    url: https://multimc.org/
    gh_url: https://github.com/MultiMC/Launcher
    reason: Prominent launcher for maintaining multiple instances of MineCraft.
  - name: Factor
    url: https://factorcode.org/
    gh_url: https://github.com/factor/factor
    reason: A concatenative stack-based programming language.
  - name: Tectonic
    url: https://tectonic-typesetting.github.io/
    gh_url: https://github.com/tectonic-typesetting/tectonic
    reason: A TeX distributon that has been version 0 since 2016
  - name: Flipper
    url: https://www.flippercloud.io/docs
    gh_url: https://github.com/flippercloud/flipper
    reason: The main gem for managing feature flags in Ruby with 44 million downloads.
  - name: CorsixTH
    url: https://corsixth.com
    gh_url: https://github.com/CorsixTH/CorsixTH
  - name: Apache Druid
    url: https://druid.apache.org/
    gh_url: https://github.com/apache/druid/
  - name: seaborn
    url: https://seaborn.pydata.org/
    gh_url: https://github.com/mwaskom/seaborn
  - name: Cartopy
    url: https://scitools.org.uk/cartopy/docs/latest/
    gh_url: https://github.com/SciTools/cartopy
  - name: fzf
    url: https://github.com/junegunn/fzf#table-of-contents
    gh_url: https://github.com/junegunn/fzf
    reason: fzf is probably the most famous terminal fuzzy finder
  - name: Pint
    url: https://pint.readthedocs.io
    gh_url: https://github.com/hgrecco/pint
  - name: Helmfile
    gh_url: https://github.com/helmfile/helmfile
  - name: Google Go CDK
    gh_url: https://github.com/google/go-cloud/
  - name: FreeCAD
    url: https://www.freecad.org/
    gh_url: https://github.com/FreeCAD/FreeCAD
    # first_release_date: 2002-10-29
    # first_release_version: 0.0.1  # this tag's not on github, commented for now (2024-02-20)
  - name: Haskell bytestring
    gh_url: https://github.com/haskell/bytestring
    reason: Ships with the Haskell compiler, over 8000 libraries depend on it.
    # first_release_date: ~2007, see https://github.com/mahmoud/zerover/issues/186
    # first_release_version: 0.9
  - name: Anthropic Python SDK
    gh_url: https://github.com/anthropics/anthropic-sdk-python
  - name: Excalidraw
    gh_url: https://github.com/excalidraw/excalidraw/
  - name: restic
    url: https://restic.net/
    gh_url: https://github.com/restic/restic
  - name: Zola
    url: https://www.getzola.org/
    gh_url: https://github.com/getzola/zola
  - name: Hy
    gh_url: https://github.com/hylang/hy
  - name: Create
    url: https://createmod.net/
    gh_url: https://github.com/Creators-of-Create/Create
  - name: atlantis
    url: https://www.runatlantis.io/
    gh_url: https://github.com/runatlantis/atlantis
<<<<<<< HEAD
  - name: Fabric API
    url: https://modrinth.com/mod/fabric-api
    gh_url: https://github.com/FabricMC/fabric
=======
  - name: Nushell
    url: https://www.nushell.sh
    gh_url: https://github.com/nushell/nushell
  - name: PyVista
    url: https://docs.pyvista.org/
    gh_url: https://github.com/pyvista/pyvista
>>>>>>> f0ddef0d

  # Non-GitHub projects below, manually updated

  - name: ASCEND
    repo_url: http://code.ascend4.org/ascend/trunk/
    wp_url: https://en.wikipedia.org/wiki/ASCEND
    url: http://ascend4.org/Main_Page
    first_release_date: 1978-06-01
    first_release_version: 0.0.1
    latest_release_date: 2012-12-13
    latest_release_version: 0.9.8
  - name: Dash
    url: https://git.kernel.org/pub/scm/utils/dash/dash.git
    first_release_date: 1997-06-19T09:29:16
    first_release_version: 0.3.1
    latest_release_date: 2016-09-23T14:51:58
    latest_release_version: 0.5.9.1
  - name: docutils
    repo_url: https://github.com/docutils/docutils
    reason: Depended on by Sphinx and most of the content on ReadTheDocs. The reference implementation of ReStructuredText, the inspiration for Markdown.
    first_release_date: 2002-01-01
    first_release_version: 0.1
    latest_release_version: 0.19
    latest_release_date: 2022-07-05
  - name: Inkscape
    url: https://launchpad.net/inkscape
    emeritus: true
    first_release_date: 2000-09-01
    first_release_version: 0.16 # sodipodi cvs import according to changelog
    first_nonzv_release_date: 2020-05-01
    last_zv_release_version: 0.92.5
  - name: Compiz
    first_release_date: 2006-05-22
    latest_release_date: 2016-11-11
    latest_release_version: 0.9.13.1
    url: https://launchpad.net/compiz
  - name: distlib
    first_release_version: 0.1.0
    first_release_date: 2013-03-02
    latest_release_version: 0.2.6
    latest_release_date: 2017-10-28
    url: https://bitbucket.org/pypa/distlib
    reason: Depended on by pypa/pip
  - name: OpenSSL
    url: https://github.com/openssl/openssl
    star_count: 6706 # release name convention is weird, hardcode counts 2018-03-31
    release_count_zv: 51 # technically only counts til 1.0 by date (2010). 0.9.8zh was the last 0ver and came out in 2015.
    emeritus: true
    first_release_date: 1998-12-23
    first_release_version: 0.9.1
    last_zv_release_version: 0.9.8n
    first_nonzv_release_date: 2010-03-29
  - name: Factorio
    url: https://factorio.com/
    emeritus: true
    first_release_date: 2012-12-24
    first_release_version: 0.1.0
    latest_release_version: 1.0.0
    latest_release_date: 2020-08-14
    first_nonzv_release_date: 2020-08-14
    last_zv_release_version: 0.18.47
    reason: Popular, for-profit game.
  - name: pg (Ruby)
    url: https://rubygems.org/gems/pg
    first_release_version: 0.7.9.2008.01.28
    first_release_date: 2008-01-26
    last_zv_release_version: 0.21.0
    first_nonzv_release_date: 2017-06-13
    release_count_zv: 123
    reason: Leading library for connecting Ruby to Postgres
    emeritus: true
  - name: PuTTY
    url: https://www.chiark.greenend.org.uk/~sgtatham/putty/
    first_release_version: 0.43beta
    first_release_date: 1999-01-08
    latest_release_version: 0.82
    latest_release_date: 2024-11-27
    reason: Probably the most popular SSH client in Windows history
  - name: MAME
    url: https://github.com/mamedev/mame
    wp_url: https://en.wikipedia.org/wiki/MAME
    star_count: 6970
    first_release_version: 0.1
    first_release_date: 1997-02-05
    latest_release_version: 0.259
    latest_release_date: 2023-09-28
    release_count: 259
    release_count_zv: 259
  - name: slrn # thanks hynek
    url: http://slrn.sourceforge.net/
    wp_url: https://en.wikipedia.org/wiki/Slrn
    first_release_date: 1994-08-13 # https://sourceforge.net/p/slrn/mailman/message/6405527/
    first_release_version: 0.1.0.0
    latest_release_date: 2016-10-23
    latest_release_version: 1.0.3
    last_zv_release_version: 0.9.9p1
    first_nonzv_release_date: 2012-12-21
    emeritus: true
    release_count: 71 # changelog_text.count('\nChanges since 0')
  - name: Dwarf Fortress
    url: http://www.bay12games.com/dwarves/
    first_release_date: 2006-08-08
    first_release_version: 0.21.93.19a
    latest_release_date: 2018-04-01
    latest_release_version: 0.44.09
    release_count: 142 # appx, based on df wiki release history
  - name: "Cataclysm: Dark Days Ahead"
    url: https://cataclysmdda.org
    # gh_url: https://github.com/CleverRaven/Cataclysm-DDA  # gh is returning tags out of order
    reason: Immensely popular cross-platform open-source game under continuous development for 6 years.
    first_release_version: 0.1
    first_release_date: 2013-02-26
    latest_release_version: 0.C
    latest_release_date: 2015-03-19
    release_count: 15
    release_count_zv: 15
    star_count: 1775
  - name: Window Maker
    url: https://windowmaker.org/
    wp_url: https://en.wikipedia.org/wiki/Window_Maker
    first_release_date: 1997-01-01 # exact date unknown
    first_release_version: 0.0.3
    latest_release_version: 0.96.0
    latest_release_date: 2023-08-05
    release_count: 94
  - name: ReactOS
    url: https://www.reactos.org/
    _gh_url: https://github.com/reactos/reactos # underscore prefix prevents overriding data below
    reason: A free Windows-compatible Operating System
    first_release_version: 0.0.7
    first_release_date: 1996-01-23
    latest_release_version: 0.4.14
    latest_release_date: 2021-12-16
    release_count: 59 # ignore github saying >250 releases, ~80% of them are some kind of weird backup non-releases
    release_count_zv: 59
    star_count: 13301
  - name: OpenStreetMap API/website
    url: https://openstreetmap.org/
    wp_url: https://en.wikipedia.org/wiki/OpenStreetMap
    _gh_url: https://github.com/openstreetmap/openstreetmap-website # Dosen't use releases on GitHub
    reason: "Open map data used almost anywhere there's a non-Google map."
    first_release_version: 0.3
    first_release_date: 2004-8-9
    latest_release_version: 0.6 February 2021 # See https://wiki.openstreetmap.org/wiki/API_v0.6#Semantic_versioning
    latest_release_date: 2021-02-01
    release_count: 14 # 0.3 → 0.6 and then the dated changes to 0.6
  - name: three.js
    url: https://threejs.org/
    _gh_url: https://github.com/mrdoob/three.js
    first_release_version: 0.1 # github releases are r1-r130
    first_release_date: 2013-07-03T11:49:48
    latest_release_version: 0.130
    latest_release_date: 2021-10-04T18:49:30
    release_count: 133
    release_count_zc: 133
    star_count: 75000
  - name: yup
    url: https://www.npmjs.com/package/yup
    gh_url: https://github.com/jquense/yup
    reason: 7+ years of history, over 2M weekly downloads on npm
  - name: google-api-client (ruby)
    url: https://rubygems.org/gems/google-api-client/
    _gh_url: https://github.com/googleapis/google-api-ruby-client
    first_release_version: 0.1.0
    first_release_date: 2010-10-14
    latest_release_version: 0.53.0
    latest_release_date: 2021-01-18
    release_count: 201
    star_count: 2400
  - name: rand
    url: https://rust-random.github.io/book/
    gh_url: https://github.com/rust-random/rand
    reason: The most downloaded Rust crate
    first_release_version: 0.1.1
    first_release_date: 2015-02-03
    latest_release_version: 0.8.4
    latest_release_date: 2021-06-15
    release_count: 67
    star_count: 881
  - name: esbuild
    url: https://esbuild.github.io
    gh_url: https://github.com/evanw/esbuild
  - name: suhosin
    url: https://suhosin.org/
    _gh_url: https://github.com/sektioneins/suhosin
    first_release_version: 0.9.1
    first_release_date: 2006-09-16T00:00:00
    latest_release_version: 0.9.38
    latest_release_date: 2015-05-21T00:00:00
  - name: Pure Data
    wp_url: https://en.wikipedia.org/wiki/Pure_Data
    _gh_url: https://github.com/pure-data/pure-data/
    url: https://puredata.info/
    first_release_date: 1996-06-01
    first_release_version: 0.1
    latest_release_version: 0.52-1
    latest_release_date: 2021-12-19
  - name: XeTeX
    wp_url: https://en.wikipedia.org/wiki/XeTeX
    url: http://xetex.sourceforge.net/
    first_release_date: 2004-04-07
    first_release_version: 0.3
    latest_release_version: 0.999992
    latest_release_date: 2020-01-20
  - name: PipeWire
    wp_url: https://en.wikipedia.org/wiki/PipeWire
    url: https://pipewire.org/
    first_release_date: 2017-06-20
    first_release_version: 0.1.0
    latest_release_date: 2023-06-26
    latest_release_version: 0.3.72
  - name: gettext
    wp_url: https://en.wikipedia.org/wiki/Gettext
    url: https://www.gnu.org/software/gettext/
    first_release_date: 1987-01-01 # https://web.archive.org/web/20120323032211/http://compgroups.net/comp.unix.solaris/History-of-gettext-et-al
    first_release_version: 0.1 # earliest version still on gnu.org is 0.10.40 from 2001-09-15
    latest_release_date: 2023-06-17
    latest_release_version: 0.22
  - name: Wine
    wp_url: https://en.wikipedia.org/wiki/Wine_(software)
    url: https://www.winehq.org/
    first_release_date: 1993-06-29
    first_release_version: 0.0.2
    first_nonzv_release_date: 2008-06-17
    last_zv_release_version: 0.9.61
    emeritus: true
  - name: cargo-audit
    url: https://rustsec.org/
    first_release_date: 2017-02-27
    first_release_version: 0.1.0
    latest_release_date: 2024-02-15
    latest_release_version: 0.20.0
    # technically on github, but has a weird monorepo version tagging scheme that'll need code to handle
    # gh_url: https://github.com/rustsec/rustsec
  - name: transformers
    url: https://hackage.haskell.org/package/transformers
    repo_url: https://hub.darcs.net/ross/transformers
    first_release_date: 2009-01-05
    first_release_version: 0.0.0.0 # Now *they* understand the power of zerover.
    latest_release_date: 2023-08-01
    latest_release_version: 0.6.1.1
    release_count: 39
    reason: 11444 reverse dependencies on Hackage, including GHC itself.<|MERGE_RESOLUTION|>--- conflicted
+++ resolved
@@ -395,18 +395,15 @@
   - name: atlantis
     url: https://www.runatlantis.io/
     gh_url: https://github.com/runatlantis/atlantis
-<<<<<<< HEAD
   - name: Fabric API
     url: https://modrinth.com/mod/fabric-api
     gh_url: https://github.com/FabricMC/fabric
-=======
   - name: Nushell
     url: https://www.nushell.sh
     gh_url: https://github.com/nushell/nushell
   - name: PyVista
     url: https://docs.pyvista.org/
     gh_url: https://github.com/pyvista/pyvista
->>>>>>> f0ddef0d
 
   # Non-GitHub projects below, manually updated
 
