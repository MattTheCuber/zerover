--- conflicted
+++ resolved
@@ -237,11 +237,9 @@
   - name: Semgrep
     url: https://semgrep.dev/
     gh_url: https://github.com/returntocorp/semgrep
-<<<<<<< HEAD
   - name: XMonad
     url: https://xmonad.org/
     gh_url: https://github.com/xmonad/xmonad
-=======
   - name: Datasette
     url: https://datasette.io/
     gh_url: https://github.com/simonw/datasette
@@ -249,7 +247,6 @@
     gh_url: https://github.com/tendermint/tendermint/
   - name: Cosmos-sdk
     gh_url: https://github.com/cosmos/cosmos-sdk
->>>>>>> 227cfa2c
 
   # Non-GitHub projects below, manually updated
 
